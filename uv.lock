version = 1
<<<<<<< HEAD
revision = 1
=======
revision = 2
>>>>>>> 62106f20
requires-python = ">=3.10"

[[package]]
name = "annotated-types"
version = "0.7.0"
source = { registry = "https://pypi.org/simple" }
sdist = { url = "https://files.pythonhosted.org/packages/ee/67/531ea369ba64dcff5ec9c3402f9f51bf748cec26dde048a2f973a4eea7f5/annotated_types-0.7.0.tar.gz", hash = "sha256:aff07c09a53a08bc8cfccb9c85b05f1aa9a2a6f23728d790723543408344ce89", size = 16081 }
wheels = [
    { url = "https://files.pythonhosted.org/packages/78/b6/6307fbef88d9b5ee7421e68d78a9f162e0da4900bc5f5793f6d3d0e34fb8/annotated_types-0.7.0-py3-none-any.whl", hash = "sha256:1f02e8b43a8fbbc3f3e0d4f0f4bfc8131bcb4eebe8849b8e5c773f3a1c582a53", size = 13643 },
]

[[package]]
name = "anyio"
version = "4.8.0"
source = { registry = "https://pypi.org/simple" }
dependencies = [
    { name = "exceptiongroup", marker = "python_full_version < '3.11'" },
    { name = "idna" },
    { name = "sniffio" },
    { name = "typing-extensions", marker = "python_full_version < '3.13'" },
]
sdist = { url = "https://files.pythonhosted.org/packages/a3/73/199a98fc2dae33535d6b8e8e6ec01f8c1d76c9adb096c6b7d64823038cde/anyio-4.8.0.tar.gz", hash = "sha256:1d9fe889df5212298c0c0723fa20479d1b94883a2df44bd3897aa91083316f7a", size = 181126 }
wheels = [
    { url = "https://files.pythonhosted.org/packages/46/eb/e7f063ad1fec6b3178a3cd82d1a3c4de82cccf283fc42746168188e1cdd5/anyio-4.8.0-py3-none-any.whl", hash = "sha256:b5011f270ab5eb0abf13385f851315585cc37ef330dd88e27ec3d34d651fd47a", size = 96041 },
]

[[package]]
name = "certifi"
version = "2025.1.31"
source = { registry = "https://pypi.org/simple" }
sdist = { url = "https://files.pythonhosted.org/packages/1c/ab/c9f1e32b7b1bf505bf26f0ef697775960db7932abeb7b516de930ba2705f/certifi-2025.1.31.tar.gz", hash = "sha256:3d5da6925056f6f18f119200434a4780a94263f10d1c21d032a6f6b2baa20651", size = 167577 }
wheels = [
    { url = "https://files.pythonhosted.org/packages/38/fc/bce832fd4fd99766c04d1ee0eead6b0ec6486fb100ae5e74c1d91292b982/certifi-2025.1.31-py3-none-any.whl", hash = "sha256:ca78db4565a652026a4db2bcdf68f2fb589ea80d0be70e03929ed730746b84fe", size = 166393 },
]

[[package]]
name = "cffi"
version = "1.17.1"
source = { registry = "https://pypi.org/simple" }
dependencies = [
    { name = "pycparser" },
]
sdist = { url = "https://files.pythonhosted.org/packages/fc/97/c783634659c2920c3fc70419e3af40972dbaf758daa229a7d6ea6135c90d/cffi-1.17.1.tar.gz", hash = "sha256:1c39c6016c32bc48dd54561950ebd6836e1670f2ae46128f67cf49e789c52824", size = 516621 }
wheels = [
    { url = "https://files.pythonhosted.org/packages/90/07/f44ca684db4e4f08a3fdc6eeb9a0d15dc6883efc7b8c90357fdbf74e186c/cffi-1.17.1-cp310-cp310-macosx_10_9_x86_64.whl", hash = "sha256:df8b1c11f177bc2313ec4b2d46baec87a5f3e71fc8b45dab2ee7cae86d9aba14", size = 182191 },
    { url = "https://files.pythonhosted.org/packages/08/fd/cc2fedbd887223f9f5d170c96e57cbf655df9831a6546c1727ae13fa977a/cffi-1.17.1-cp310-cp310-macosx_11_0_arm64.whl", hash = "sha256:8f2cdc858323644ab277e9bb925ad72ae0e67f69e804f4898c070998d50b1a67", size = 178592 },
    { url = "https://files.pythonhosted.org/packages/de/cc/4635c320081c78d6ffc2cab0a76025b691a91204f4aa317d568ff9280a2d/cffi-1.17.1-cp310-cp310-manylinux_2_12_i686.manylinux2010_i686.manylinux_2_17_i686.manylinux2014_i686.whl", hash = "sha256:edae79245293e15384b51f88b00613ba9f7198016a5948b5dddf4917d4d26382", size = 426024 },
    { url = "https://files.pythonhosted.org/packages/b6/7b/3b2b250f3aab91abe5f8a51ada1b717935fdaec53f790ad4100fe2ec64d1/cffi-1.17.1-cp310-cp310-manylinux_2_17_aarch64.manylinux2014_aarch64.whl", hash = "sha256:45398b671ac6d70e67da8e4224a065cec6a93541bb7aebe1b198a61b58c7b702", size = 448188 },
    { url = "https://files.pythonhosted.org/packages/d3/48/1b9283ebbf0ec065148d8de05d647a986c5f22586b18120020452fff8f5d/cffi-1.17.1-cp310-cp310-manylinux_2_17_ppc64le.manylinux2014_ppc64le.whl", hash = "sha256:ad9413ccdeda48c5afdae7e4fa2192157e991ff761e7ab8fdd8926f40b160cc3", size = 455571 },
    { url = "https://files.pythonhosted.org/packages/40/87/3b8452525437b40f39ca7ff70276679772ee7e8b394934ff60e63b7b090c/cffi-1.17.1-cp310-cp310-manylinux_2_17_s390x.manylinux2014_s390x.whl", hash = "sha256:5da5719280082ac6bd9aa7becb3938dc9f9cbd57fac7d2871717b1feb0902ab6", size = 436687 },
    { url = "https://files.pythonhosted.org/packages/8d/fb/4da72871d177d63649ac449aec2e8a29efe0274035880c7af59101ca2232/cffi-1.17.1-cp310-cp310-manylinux_2_17_x86_64.manylinux2014_x86_64.whl", hash = "sha256:2bb1a08b8008b281856e5971307cc386a8e9c5b625ac297e853d36da6efe9c17", size = 446211 },
    { url = "https://files.pythonhosted.org/packages/ab/a0/62f00bcb411332106c02b663b26f3545a9ef136f80d5df746c05878f8c4b/cffi-1.17.1-cp310-cp310-musllinux_1_1_aarch64.whl", hash = "sha256:045d61c734659cc045141be4bae381a41d89b741f795af1dd018bfb532fd0df8", size = 461325 },
    { url = "https://files.pythonhosted.org/packages/36/83/76127035ed2e7e27b0787604d99da630ac3123bfb02d8e80c633f218a11d/cffi-1.17.1-cp310-cp310-musllinux_1_1_i686.whl", hash = "sha256:6883e737d7d9e4899a8a695e00ec36bd4e5e4f18fabe0aca0efe0a4b44cdb13e", size = 438784 },
    { url = "https://files.pythonhosted.org/packages/21/81/a6cd025db2f08ac88b901b745c163d884641909641f9b826e8cb87645942/cffi-1.17.1-cp310-cp310-musllinux_1_1_x86_64.whl", hash = "sha256:6b8b4a92e1c65048ff98cfe1f735ef8f1ceb72e3d5f0c25fdb12087a23da22be", size = 461564 },
    { url = "https://files.pythonhosted.org/packages/f8/fe/4d41c2f200c4a457933dbd98d3cf4e911870877bd94d9656cc0fcb390681/cffi-1.17.1-cp310-cp310-win32.whl", hash = "sha256:c9c3d058ebabb74db66e431095118094d06abf53284d9c81f27300d0e0d8bc7c", size = 171804 },
    { url = "https://files.pythonhosted.org/packages/d1/b6/0b0f5ab93b0df4acc49cae758c81fe4e5ef26c3ae2e10cc69249dfd8b3ab/cffi-1.17.1-cp310-cp310-win_amd64.whl", hash = "sha256:0f048dcf80db46f0098ccac01132761580d28e28bc0f78ae0d58048063317e15", size = 181299 },
    { url = "https://files.pythonhosted.org/packages/6b/f4/927e3a8899e52a27fa57a48607ff7dc91a9ebe97399b357b85a0c7892e00/cffi-1.17.1-cp311-cp311-macosx_10_9_x86_64.whl", hash = "sha256:a45e3c6913c5b87b3ff120dcdc03f6131fa0065027d0ed7ee6190736a74cd401", size = 182264 },
    { url = "https://files.pythonhosted.org/packages/6c/f5/6c3a8efe5f503175aaddcbea6ad0d2c96dad6f5abb205750d1b3df44ef29/cffi-1.17.1-cp311-cp311-macosx_11_0_arm64.whl", hash = "sha256:30c5e0cb5ae493c04c8b42916e52ca38079f1b235c2f8ae5f4527b963c401caf", size = 178651 },
    { url = "https://files.pythonhosted.org/packages/94/dd/a3f0118e688d1b1a57553da23b16bdade96d2f9bcda4d32e7d2838047ff7/cffi-1.17.1-cp311-cp311-manylinux_2_12_i686.manylinux2010_i686.manylinux_2_17_i686.manylinux2014_i686.whl", hash = "sha256:f75c7ab1f9e4aca5414ed4d8e5c0e303a34f4421f8a0d47a4d019ceff0ab6af4", size = 445259 },
    { url = "https://files.pythonhosted.org/packages/2e/ea/70ce63780f096e16ce8588efe039d3c4f91deb1dc01e9c73a287939c79a6/cffi-1.17.1-cp311-cp311-manylinux_2_17_aarch64.manylinux2014_aarch64.whl", hash = "sha256:a1ed2dd2972641495a3ec98445e09766f077aee98a1c896dcb4ad0d303628e41", size = 469200 },
    { url = "https://files.pythonhosted.org/packages/1c/a0/a4fa9f4f781bda074c3ddd57a572b060fa0df7655d2a4247bbe277200146/cffi-1.17.1-cp311-cp311-manylinux_2_17_ppc64le.manylinux2014_ppc64le.whl", hash = "sha256:46bf43160c1a35f7ec506d254e5c890f3c03648a4dbac12d624e4490a7046cd1", size = 477235 },
    { url = "https://files.pythonhosted.org/packages/62/12/ce8710b5b8affbcdd5c6e367217c242524ad17a02fe5beec3ee339f69f85/cffi-1.17.1-cp311-cp311-manylinux_2_17_s390x.manylinux2014_s390x.whl", hash = "sha256:a24ed04c8ffd54b0729c07cee15a81d964e6fee0e3d4d342a27b020d22959dc6", size = 459721 },
    { url = "https://files.pythonhosted.org/packages/ff/6b/d45873c5e0242196f042d555526f92aa9e0c32355a1be1ff8c27f077fd37/cffi-1.17.1-cp311-cp311-manylinux_2_17_x86_64.manylinux2014_x86_64.whl", hash = "sha256:610faea79c43e44c71e1ec53a554553fa22321b65fae24889706c0a84d4ad86d", size = 467242 },
    { url = "https://files.pythonhosted.org/packages/1a/52/d9a0e523a572fbccf2955f5abe883cfa8bcc570d7faeee06336fbd50c9fc/cffi-1.17.1-cp311-cp311-musllinux_1_1_aarch64.whl", hash = "sha256:a9b15d491f3ad5d692e11f6b71f7857e7835eb677955c00cc0aefcd0669adaf6", size = 477999 },
    { url = "https://files.pythonhosted.org/packages/44/74/f2a2460684a1a2d00ca799ad880d54652841a780c4c97b87754f660c7603/cffi-1.17.1-cp311-cp311-musllinux_1_1_i686.whl", hash = "sha256:de2ea4b5833625383e464549fec1bc395c1bdeeb5f25c4a3a82b5a8c756ec22f", size = 454242 },
    { url = "https://files.pythonhosted.org/packages/f8/4a/34599cac7dfcd888ff54e801afe06a19c17787dfd94495ab0c8d35fe99fb/cffi-1.17.1-cp311-cp311-musllinux_1_1_x86_64.whl", hash = "sha256:fc48c783f9c87e60831201f2cce7f3b2e4846bf4d8728eabe54d60700b318a0b", size = 478604 },
    { url = "https://files.pythonhosted.org/packages/34/33/e1b8a1ba29025adbdcda5fb3a36f94c03d771c1b7b12f726ff7fef2ebe36/cffi-1.17.1-cp311-cp311-win32.whl", hash = "sha256:85a950a4ac9c359340d5963966e3e0a94a676bd6245a4b55bc43949eee26a655", size = 171727 },
    { url = "https://files.pythonhosted.org/packages/3d/97/50228be003bb2802627d28ec0627837ac0bf35c90cf769812056f235b2d1/cffi-1.17.1-cp311-cp311-win_amd64.whl", hash = "sha256:caaf0640ef5f5517f49bc275eca1406b0ffa6aa184892812030f04c2abf589a0", size = 181400 },
    { url = "https://files.pythonhosted.org/packages/5a/84/e94227139ee5fb4d600a7a4927f322e1d4aea6fdc50bd3fca8493caba23f/cffi-1.17.1-cp312-cp312-macosx_10_9_x86_64.whl", hash = "sha256:805b4371bf7197c329fcb3ead37e710d1bca9da5d583f5073b799d5c5bd1eee4", size = 183178 },
    { url = "https://files.pythonhosted.org/packages/da/ee/fb72c2b48656111c4ef27f0f91da355e130a923473bf5ee75c5643d00cca/cffi-1.17.1-cp312-cp312-macosx_11_0_arm64.whl", hash = "sha256:733e99bc2df47476e3848417c5a4540522f234dfd4ef3ab7fafdf555b082ec0c", size = 178840 },
    { url = "https://files.pythonhosted.org/packages/cc/b6/db007700f67d151abadf508cbfd6a1884f57eab90b1bb985c4c8c02b0f28/cffi-1.17.1-cp312-cp312-manylinux_2_12_i686.manylinux2010_i686.manylinux_2_17_i686.manylinux2014_i686.whl", hash = "sha256:1257bdabf294dceb59f5e70c64a3e2f462c30c7ad68092d01bbbfb1c16b1ba36", size = 454803 },
    { url = "https://files.pythonhosted.org/packages/1a/df/f8d151540d8c200eb1c6fba8cd0dfd40904f1b0682ea705c36e6c2e97ab3/cffi-1.17.1-cp312-cp312-manylinux_2_17_aarch64.manylinux2014_aarch64.whl", hash = "sha256:da95af8214998d77a98cc14e3a3bd00aa191526343078b530ceb0bd710fb48a5", size = 478850 },
    { url = "https://files.pythonhosted.org/packages/28/c0/b31116332a547fd2677ae5b78a2ef662dfc8023d67f41b2a83f7c2aa78b1/cffi-1.17.1-cp312-cp312-manylinux_2_17_ppc64le.manylinux2014_ppc64le.whl", hash = "sha256:d63afe322132c194cf832bfec0dc69a99fb9bb6bbd550f161a49e9e855cc78ff", size = 485729 },
    { url = "https://files.pythonhosted.org/packages/91/2b/9a1ddfa5c7f13cab007a2c9cc295b70fbbda7cb10a286aa6810338e60ea1/cffi-1.17.1-cp312-cp312-manylinux_2_17_s390x.manylinux2014_s390x.whl", hash = "sha256:f79fc4fc25f1c8698ff97788206bb3c2598949bfe0fef03d299eb1b5356ada99", size = 471256 },
    { url = "https://files.pythonhosted.org/packages/b2/d5/da47df7004cb17e4955df6a43d14b3b4ae77737dff8bf7f8f333196717bf/cffi-1.17.1-cp312-cp312-manylinux_2_17_x86_64.manylinux2014_x86_64.whl", hash = "sha256:b62ce867176a75d03a665bad002af8e6d54644fad99a3c70905c543130e39d93", size = 479424 },
    { url = "https://files.pythonhosted.org/packages/0b/ac/2a28bcf513e93a219c8a4e8e125534f4f6db03e3179ba1c45e949b76212c/cffi-1.17.1-cp312-cp312-musllinux_1_1_aarch64.whl", hash = "sha256:386c8bf53c502fff58903061338ce4f4950cbdcb23e2902d86c0f722b786bbe3", size = 484568 },
    { url = "https://files.pythonhosted.org/packages/d4/38/ca8a4f639065f14ae0f1d9751e70447a261f1a30fa7547a828ae08142465/cffi-1.17.1-cp312-cp312-musllinux_1_1_x86_64.whl", hash = "sha256:4ceb10419a9adf4460ea14cfd6bc43d08701f0835e979bf821052f1805850fe8", size = 488736 },
    { url = "https://files.pythonhosted.org/packages/86/c5/28b2d6f799ec0bdecf44dced2ec5ed43e0eb63097b0f58c293583b406582/cffi-1.17.1-cp312-cp312-win32.whl", hash = "sha256:a08d7e755f8ed21095a310a693525137cfe756ce62d066e53f502a83dc550f65", size = 172448 },
    { url = "https://files.pythonhosted.org/packages/50/b9/db34c4755a7bd1cb2d1603ac3863f22bcecbd1ba29e5ee841a4bc510b294/cffi-1.17.1-cp312-cp312-win_amd64.whl", hash = "sha256:51392eae71afec0d0c8fb1a53b204dbb3bcabcb3c9b807eedf3e1e6ccf2de903", size = 181976 },
    { url = "https://files.pythonhosted.org/packages/8d/f8/dd6c246b148639254dad4d6803eb6a54e8c85c6e11ec9df2cffa87571dbe/cffi-1.17.1-cp313-cp313-macosx_10_13_x86_64.whl", hash = "sha256:f3a2b4222ce6b60e2e8b337bb9596923045681d71e5a082783484d845390938e", size = 182989 },
    { url = "https://files.pythonhosted.org/packages/8b/f1/672d303ddf17c24fc83afd712316fda78dc6fce1cd53011b839483e1ecc8/cffi-1.17.1-cp313-cp313-macosx_11_0_arm64.whl", hash = "sha256:0984a4925a435b1da406122d4d7968dd861c1385afe3b45ba82b750f229811e2", size = 178802 },
    { url = "https://files.pythonhosted.org/packages/0e/2d/eab2e858a91fdff70533cab61dcff4a1f55ec60425832ddfdc9cd36bc8af/cffi-1.17.1-cp313-cp313-manylinux_2_12_i686.manylinux2010_i686.manylinux_2_17_i686.manylinux2014_i686.whl", hash = "sha256:d01b12eeeb4427d3110de311e1774046ad344f5b1a7403101878976ecd7a10f3", size = 454792 },
    { url = "https://files.pythonhosted.org/packages/75/b2/fbaec7c4455c604e29388d55599b99ebcc250a60050610fadde58932b7ee/cffi-1.17.1-cp313-cp313-manylinux_2_17_aarch64.manylinux2014_aarch64.whl", hash = "sha256:706510fe141c86a69c8ddc029c7910003a17353970cff3b904ff0686a5927683", size = 478893 },
    { url = "https://files.pythonhosted.org/packages/4f/b7/6e4a2162178bf1935c336d4da8a9352cccab4d3a5d7914065490f08c0690/cffi-1.17.1-cp313-cp313-manylinux_2_17_ppc64le.manylinux2014_ppc64le.whl", hash = "sha256:de55b766c7aa2e2a3092c51e0483d700341182f08e67c63630d5b6f200bb28e5", size = 485810 },
    { url = "https://files.pythonhosted.org/packages/c7/8a/1d0e4a9c26e54746dc08c2c6c037889124d4f59dffd853a659fa545f1b40/cffi-1.17.1-cp313-cp313-manylinux_2_17_s390x.manylinux2014_s390x.whl", hash = "sha256:c59d6e989d07460165cc5ad3c61f9fd8f1b4796eacbd81cee78957842b834af4", size = 471200 },
    { url = "https://files.pythonhosted.org/packages/26/9f/1aab65a6c0db35f43c4d1b4f580e8df53914310afc10ae0397d29d697af4/cffi-1.17.1-cp313-cp313-manylinux_2_17_x86_64.manylinux2014_x86_64.whl", hash = "sha256:dd398dbc6773384a17fe0d3e7eeb8d1a21c2200473ee6806bb5e6a8e62bb73dd", size = 479447 },
    { url = "https://files.pythonhosted.org/packages/5f/e4/fb8b3dd8dc0e98edf1135ff067ae070bb32ef9d509d6cb0f538cd6f7483f/cffi-1.17.1-cp313-cp313-musllinux_1_1_aarch64.whl", hash = "sha256:3edc8d958eb099c634dace3c7e16560ae474aa3803a5df240542b305d14e14ed", size = 484358 },
    { url = "https://files.pythonhosted.org/packages/f1/47/d7145bf2dc04684935d57d67dff9d6d795b2ba2796806bb109864be3a151/cffi-1.17.1-cp313-cp313-musllinux_1_1_x86_64.whl", hash = "sha256:72e72408cad3d5419375fc87d289076ee319835bdfa2caad331e377589aebba9", size = 488469 },
    { url = "https://files.pythonhosted.org/packages/bf/ee/f94057fa6426481d663b88637a9a10e859e492c73d0384514a17d78ee205/cffi-1.17.1-cp313-cp313-win32.whl", hash = "sha256:e03eab0a8677fa80d646b5ddece1cbeaf556c313dcfac435ba11f107ba117b5d", size = 172475 },
    { url = "https://files.pythonhosted.org/packages/7c/fc/6a8cb64e5f0324877d503c854da15d76c1e50eb722e320b15345c4d0c6de/cffi-1.17.1-cp313-cp313-win_amd64.whl", hash = "sha256:f6a16c31041f09ead72d69f583767292f750d24913dadacf5756b966aacb3f1a", size = 182009 },
]

[[package]]
name = "cfgv"
version = "3.4.0"
source = { registry = "https://pypi.org/simple" }
sdist = { url = "https://files.pythonhosted.org/packages/11/74/539e56497d9bd1d484fd863dd69cbbfa653cd2aa27abfe35653494d85e94/cfgv-3.4.0.tar.gz", hash = "sha256:e52591d4c5f5dead8e0f673fb16db7949d2cfb3f7da4582893288f0ded8fe560", size = 7114 }
wheels = [
    { url = "https://files.pythonhosted.org/packages/c5/55/51844dd50c4fc7a33b653bfaba4c2456f06955289ca770a5dbd5fd267374/cfgv-3.4.0-py2.py3-none-any.whl", hash = "sha256:b7265b1f29fd3316bfcd2b330d63d024f2bfd8bcb8b0272f8e19a504856c48f9", size = 7249 },
]

[[package]]
name = "charset-normalizer"
version = "3.4.1"
source = { registry = "https://pypi.org/simple" }
sdist = { url = "https://files.pythonhosted.org/packages/16/b0/572805e227f01586461c80e0fd25d65a2115599cc9dad142fee4b747c357/charset_normalizer-3.4.1.tar.gz", hash = "sha256:44251f18cd68a75b56585dd00dae26183e102cd5e0f9f1466e6df5da2ed64ea3", size = 123188 }
wheels = [
    { url = "https://files.pythonhosted.org/packages/0d/58/5580c1716040bc89206c77d8f74418caf82ce519aae06450393ca73475d1/charset_normalizer-3.4.1-cp310-cp310-macosx_10_9_universal2.whl", hash = "sha256:91b36a978b5ae0ee86c394f5a54d6ef44db1de0815eb43de826d41d21e4af3de", size = 198013 },
    { url = "https://files.pythonhosted.org/packages/d0/11/00341177ae71c6f5159a08168bcb98c6e6d196d372c94511f9f6c9afe0c6/charset_normalizer-3.4.1-cp310-cp310-manylinux_2_17_aarch64.manylinux2014_aarch64.whl", hash = "sha256:7461baadb4dc00fd9e0acbe254e3d7d2112e7f92ced2adc96e54ef6501c5f176", size = 141285 },
    { url = "https://files.pythonhosted.org/packages/01/09/11d684ea5819e5a8f5100fb0b38cf8d02b514746607934134d31233e02c8/charset_normalizer-3.4.1-cp310-cp310-manylinux_2_17_ppc64le.manylinux2014_ppc64le.whl", hash = "sha256:e218488cd232553829be0664c2292d3af2eeeb94b32bea483cf79ac6a694e037", size = 151449 },
    { url = "https://files.pythonhosted.org/packages/08/06/9f5a12939db324d905dc1f70591ae7d7898d030d7662f0d426e2286f68c9/charset_normalizer-3.4.1-cp310-cp310-manylinux_2_17_s390x.manylinux2014_s390x.whl", hash = "sha256:80ed5e856eb7f30115aaf94e4a08114ccc8813e6ed1b5efa74f9f82e8509858f", size = 143892 },
    { url = "https://files.pythonhosted.org/packages/93/62/5e89cdfe04584cb7f4d36003ffa2936681b03ecc0754f8e969c2becb7e24/charset_normalizer-3.4.1-cp310-cp310-manylinux_2_17_x86_64.manylinux2014_x86_64.whl", hash = "sha256:b010a7a4fd316c3c484d482922d13044979e78d1861f0e0650423144c616a46a", size = 146123 },
    { url = "https://files.pythonhosted.org/packages/a9/ac/ab729a15c516da2ab70a05f8722ecfccc3f04ed7a18e45c75bbbaa347d61/charset_normalizer-3.4.1-cp310-cp310-manylinux_2_5_i686.manylinux1_i686.manylinux_2_17_i686.manylinux2014_i686.whl", hash = "sha256:4532bff1b8421fd0a320463030c7520f56a79c9024a4e88f01c537316019005a", size = 147943 },
    { url = "https://files.pythonhosted.org/packages/03/d2/3f392f23f042615689456e9a274640c1d2e5dd1d52de36ab8f7955f8f050/charset_normalizer-3.4.1-cp310-cp310-musllinux_1_2_aarch64.whl", hash = "sha256:d973f03c0cb71c5ed99037b870f2be986c3c05e63622c017ea9816881d2dd247", size = 142063 },
    { url = "https://files.pythonhosted.org/packages/f2/e3/e20aae5e1039a2cd9b08d9205f52142329f887f8cf70da3650326670bddf/charset_normalizer-3.4.1-cp310-cp310-musllinux_1_2_i686.whl", hash = "sha256:3a3bd0dcd373514dcec91c411ddb9632c0d7d92aed7093b8c3bbb6d69ca74408", size = 150578 },
    { url = "https://files.pythonhosted.org/packages/8d/af/779ad72a4da0aed925e1139d458adc486e61076d7ecdcc09e610ea8678db/charset_normalizer-3.4.1-cp310-cp310-musllinux_1_2_ppc64le.whl", hash = "sha256:d9c3cdf5390dcd29aa8056d13e8e99526cda0305acc038b96b30352aff5ff2bb", size = 153629 },
    { url = "https://files.pythonhosted.org/packages/c2/b6/7aa450b278e7aa92cf7732140bfd8be21f5f29d5bf334ae987c945276639/charset_normalizer-3.4.1-cp310-cp310-musllinux_1_2_s390x.whl", hash = "sha256:2bdfe3ac2e1bbe5b59a1a63721eb3b95fc9b6817ae4a46debbb4e11f6232428d", size = 150778 },
    { url = "https://files.pythonhosted.org/packages/39/f4/d9f4f712d0951dcbfd42920d3db81b00dd23b6ab520419626f4023334056/charset_normalizer-3.4.1-cp310-cp310-musllinux_1_2_x86_64.whl", hash = "sha256:eab677309cdb30d047996b36d34caeda1dc91149e4fdca0b1a039b3f79d9a807", size = 146453 },
    { url = "https://files.pythonhosted.org/packages/49/2b/999d0314e4ee0cff3cb83e6bc9aeddd397eeed693edb4facb901eb8fbb69/charset_normalizer-3.4.1-cp310-cp310-win32.whl", hash = "sha256:c0429126cf75e16c4f0ad00ee0eae4242dc652290f940152ca8c75c3a4b6ee8f", size = 95479 },
    { url = "https://files.pythonhosted.org/packages/2d/ce/3cbed41cff67e455a386fb5e5dd8906cdda2ed92fbc6297921f2e4419309/charset_normalizer-3.4.1-cp310-cp310-win_amd64.whl", hash = "sha256:9f0b8b1c6d84c8034a44893aba5e767bf9c7a211e313a9605d9c617d7083829f", size = 102790 },
    { url = "https://files.pythonhosted.org/packages/72/80/41ef5d5a7935d2d3a773e3eaebf0a9350542f2cab4eac59a7a4741fbbbbe/charset_normalizer-3.4.1-cp311-cp311-macosx_10_9_universal2.whl", hash = "sha256:8bfa33f4f2672964266e940dd22a195989ba31669bd84629f05fab3ef4e2d125", size = 194995 },
    { url = "https://files.pythonhosted.org/packages/7a/28/0b9fefa7b8b080ec492110af6d88aa3dea91c464b17d53474b6e9ba5d2c5/charset_normalizer-3.4.1-cp311-cp311-manylinux_2_17_aarch64.manylinux2014_aarch64.whl", hash = "sha256:28bf57629c75e810b6ae989f03c0828d64d6b26a5e205535585f96093e405ed1", size = 139471 },
    { url = "https://files.pythonhosted.org/packages/71/64/d24ab1a997efb06402e3fc07317e94da358e2585165930d9d59ad45fcae2/charset_normalizer-3.4.1-cp311-cp311-manylinux_2_17_ppc64le.manylinux2014_ppc64le.whl", hash = "sha256:f08ff5e948271dc7e18a35641d2f11a4cd8dfd5634f55228b691e62b37125eb3", size = 149831 },
    { url = "https://files.pythonhosted.org/packages/37/ed/be39e5258e198655240db5e19e0b11379163ad7070962d6b0c87ed2c4d39/charset_normalizer-3.4.1-cp311-cp311-manylinux_2_17_s390x.manylinux2014_s390x.whl", hash = "sha256:234ac59ea147c59ee4da87a0c0f098e9c8d169f4dc2a159ef720f1a61bbe27cd", size = 142335 },
    { url = "https://files.pythonhosted.org/packages/88/83/489e9504711fa05d8dde1574996408026bdbdbd938f23be67deebb5eca92/charset_normalizer-3.4.1-cp311-cp311-manylinux_2_17_x86_64.manylinux2014_x86_64.whl", hash = "sha256:fd4ec41f914fa74ad1b8304bbc634b3de73d2a0889bd32076342a573e0779e00", size = 143862 },
    { url = "https://files.pythonhosted.org/packages/c6/c7/32da20821cf387b759ad24627a9aca289d2822de929b8a41b6241767b461/charset_normalizer-3.4.1-cp311-cp311-manylinux_2_5_i686.manylinux1_i686.manylinux_2_17_i686.manylinux2014_i686.whl", hash = "sha256:eea6ee1db730b3483adf394ea72f808b6e18cf3cb6454b4d86e04fa8c4327a12", size = 145673 },
    { url = "https://files.pythonhosted.org/packages/68/85/f4288e96039abdd5aeb5c546fa20a37b50da71b5cf01e75e87f16cd43304/charset_normalizer-3.4.1-cp311-cp311-musllinux_1_2_aarch64.whl", hash = "sha256:c96836c97b1238e9c9e3fe90844c947d5afbf4f4c92762679acfe19927d81d77", size = 140211 },
    { url = "https://files.pythonhosted.org/packages/28/a3/a42e70d03cbdabc18997baf4f0227c73591a08041c149e710045c281f97b/charset_normalizer-3.4.1-cp311-cp311-musllinux_1_2_i686.whl", hash = "sha256:4d86f7aff21ee58f26dcf5ae81a9addbd914115cdebcbb2217e4f0ed8982e146", size = 148039 },
    { url = "https://files.pythonhosted.org/packages/85/e4/65699e8ab3014ecbe6f5c71d1a55d810fb716bbfd74f6283d5c2aa87febf/charset_normalizer-3.4.1-cp311-cp311-musllinux_1_2_ppc64le.whl", hash = "sha256:09b5e6733cbd160dcc09589227187e242a30a49ca5cefa5a7edd3f9d19ed53fd", size = 151939 },
    { url = "https://files.pythonhosted.org/packages/b1/82/8e9fe624cc5374193de6860aba3ea8070f584c8565ee77c168ec13274bd2/charset_normalizer-3.4.1-cp311-cp311-musllinux_1_2_s390x.whl", hash = "sha256:5777ee0881f9499ed0f71cc82cf873d9a0ca8af166dfa0af8ec4e675b7df48e6", size = 149075 },
    { url = "https://files.pythonhosted.org/packages/3d/7b/82865ba54c765560c8433f65e8acb9217cb839a9e32b42af4aa8e945870f/charset_normalizer-3.4.1-cp311-cp311-musllinux_1_2_x86_64.whl", hash = "sha256:237bdbe6159cff53b4f24f397d43c6336c6b0b42affbe857970cefbb620911c8", size = 144340 },
    { url = "https://files.pythonhosted.org/packages/b5/b6/9674a4b7d4d99a0d2df9b215da766ee682718f88055751e1e5e753c82db0/charset_normalizer-3.4.1-cp311-cp311-win32.whl", hash = "sha256:8417cb1f36cc0bc7eaba8ccb0e04d55f0ee52df06df3ad55259b9a323555fc8b", size = 95205 },
    { url = "https://files.pythonhosted.org/packages/1e/ab/45b180e175de4402dcf7547e4fb617283bae54ce35c27930a6f35b6bef15/charset_normalizer-3.4.1-cp311-cp311-win_amd64.whl", hash = "sha256:d7f50a1f8c450f3925cb367d011448c39239bb3eb4117c36a6d354794de4ce76", size = 102441 },
    { url = "https://files.pythonhosted.org/packages/0a/9a/dd1e1cdceb841925b7798369a09279bd1cf183cef0f9ddf15a3a6502ee45/charset_normalizer-3.4.1-cp312-cp312-macosx_10_13_universal2.whl", hash = "sha256:73d94b58ec7fecbc7366247d3b0b10a21681004153238750bb67bd9012414545", size = 196105 },
    { url = "https://files.pythonhosted.org/packages/d3/8c/90bfabf8c4809ecb648f39794cf2a84ff2e7d2a6cf159fe68d9a26160467/charset_normalizer-3.4.1-cp312-cp312-manylinux_2_17_aarch64.manylinux2014_aarch64.whl", hash = "sha256:dad3e487649f498dd991eeb901125411559b22e8d7ab25d3aeb1af367df5efd7", size = 140404 },
    { url = "https://files.pythonhosted.org/packages/ad/8f/e410d57c721945ea3b4f1a04b74f70ce8fa800d393d72899f0a40526401f/charset_normalizer-3.4.1-cp312-cp312-manylinux_2_17_ppc64le.manylinux2014_ppc64le.whl", hash = "sha256:c30197aa96e8eed02200a83fba2657b4c3acd0f0aa4bdc9f6c1af8e8962e0757", size = 150423 },
    { url = "https://files.pythonhosted.org/packages/f0/b8/e6825e25deb691ff98cf5c9072ee0605dc2acfca98af70c2d1b1bc75190d/charset_normalizer-3.4.1-cp312-cp312-manylinux_2_17_s390x.manylinux2014_s390x.whl", hash = "sha256:2369eea1ee4a7610a860d88f268eb39b95cb588acd7235e02fd5a5601773d4fa", size = 143184 },
    { url = "https://files.pythonhosted.org/packages/3e/a2/513f6cbe752421f16d969e32f3583762bfd583848b763913ddab8d9bfd4f/charset_normalizer-3.4.1-cp312-cp312-manylinux_2_17_x86_64.manylinux2014_x86_64.whl", hash = "sha256:bc2722592d8998c870fa4e290c2eec2c1569b87fe58618e67d38b4665dfa680d", size = 145268 },
    { url = "https://files.pythonhosted.org/packages/74/94/8a5277664f27c3c438546f3eb53b33f5b19568eb7424736bdc440a88a31f/charset_normalizer-3.4.1-cp312-cp312-manylinux_2_5_i686.manylinux1_i686.manylinux_2_17_i686.manylinux2014_i686.whl", hash = "sha256:ffc9202a29ab3920fa812879e95a9e78b2465fd10be7fcbd042899695d75e616", size = 147601 },
    { url = "https://files.pythonhosted.org/packages/7c/5f/6d352c51ee763623a98e31194823518e09bfa48be2a7e8383cf691bbb3d0/charset_normalizer-3.4.1-cp312-cp312-musllinux_1_2_aarch64.whl", hash = "sha256:804a4d582ba6e5b747c625bf1255e6b1507465494a40a2130978bda7b932c90b", size = 141098 },
    { url = "https://files.pythonhosted.org/packages/78/d4/f5704cb629ba5ab16d1d3d741396aec6dc3ca2b67757c45b0599bb010478/charset_normalizer-3.4.1-cp312-cp312-musllinux_1_2_i686.whl", hash = "sha256:0f55e69f030f7163dffe9fd0752b32f070566451afe180f99dbeeb81f511ad8d", size = 149520 },
    { url = "https://files.pythonhosted.org/packages/c5/96/64120b1d02b81785f222b976c0fb79a35875457fa9bb40827678e54d1bc8/charset_normalizer-3.4.1-cp312-cp312-musllinux_1_2_ppc64le.whl", hash = "sha256:c4c3e6da02df6fa1410a7680bd3f63d4f710232d3139089536310d027950696a", size = 152852 },
    { url = "https://files.pythonhosted.org/packages/84/c9/98e3732278a99f47d487fd3468bc60b882920cef29d1fa6ca460a1fdf4e6/charset_normalizer-3.4.1-cp312-cp312-musllinux_1_2_s390x.whl", hash = "sha256:5df196eb874dae23dcfb968c83d4f8fdccb333330fe1fc278ac5ceeb101003a9", size = 150488 },
    { url = "https://files.pythonhosted.org/packages/13/0e/9c8d4cb99c98c1007cc11eda969ebfe837bbbd0acdb4736d228ccaabcd22/charset_normalizer-3.4.1-cp312-cp312-musllinux_1_2_x86_64.whl", hash = "sha256:e358e64305fe12299a08e08978f51fc21fac060dcfcddd95453eabe5b93ed0e1", size = 146192 },
    { url = "https://files.pythonhosted.org/packages/b2/21/2b6b5b860781a0b49427309cb8670785aa543fb2178de875b87b9cc97746/charset_normalizer-3.4.1-cp312-cp312-win32.whl", hash = "sha256:9b23ca7ef998bc739bf6ffc077c2116917eabcc901f88da1b9856b210ef63f35", size = 95550 },
    { url = "https://files.pythonhosted.org/packages/21/5b/1b390b03b1d16c7e382b561c5329f83cc06623916aab983e8ab9239c7d5c/charset_normalizer-3.4.1-cp312-cp312-win_amd64.whl", hash = "sha256:6ff8a4a60c227ad87030d76e99cd1698345d4491638dfa6673027c48b3cd395f", size = 102785 },
    { url = "https://files.pythonhosted.org/packages/38/94/ce8e6f63d18049672c76d07d119304e1e2d7c6098f0841b51c666e9f44a0/charset_normalizer-3.4.1-cp313-cp313-macosx_10_13_universal2.whl", hash = "sha256:aabfa34badd18f1da5ec1bc2715cadc8dca465868a4e73a0173466b688f29dda", size = 195698 },
    { url = "https://files.pythonhosted.org/packages/24/2e/dfdd9770664aae179a96561cc6952ff08f9a8cd09a908f259a9dfa063568/charset_normalizer-3.4.1-cp313-cp313-manylinux_2_17_aarch64.manylinux2014_aarch64.whl", hash = "sha256:22e14b5d70560b8dd51ec22863f370d1e595ac3d024cb8ad7d308b4cd95f8313", size = 140162 },
    { url = "https://files.pythonhosted.org/packages/24/4e/f646b9093cff8fc86f2d60af2de4dc17c759de9d554f130b140ea4738ca6/charset_normalizer-3.4.1-cp313-cp313-manylinux_2_17_ppc64le.manylinux2014_ppc64le.whl", hash = "sha256:8436c508b408b82d87dc5f62496973a1805cd46727c34440b0d29d8a2f50a6c9", size = 150263 },
    { url = "https://files.pythonhosted.org/packages/5e/67/2937f8d548c3ef6e2f9aab0f6e21001056f692d43282b165e7c56023e6dd/charset_normalizer-3.4.1-cp313-cp313-manylinux_2_17_s390x.manylinux2014_s390x.whl", hash = "sha256:2d074908e1aecee37a7635990b2c6d504cd4766c7bc9fc86d63f9c09af3fa11b", size = 142966 },
    { url = "https://files.pythonhosted.org/packages/52/ed/b7f4f07de100bdb95c1756d3a4d17b90c1a3c53715c1a476f8738058e0fa/charset_normalizer-3.4.1-cp313-cp313-manylinux_2_17_x86_64.manylinux2014_x86_64.whl", hash = "sha256:955f8851919303c92343d2f66165294848d57e9bba6cf6e3625485a70a038d11", size = 144992 },
    { url = "https://files.pythonhosted.org/packages/96/2c/d49710a6dbcd3776265f4c923bb73ebe83933dfbaa841c5da850fe0fd20b/charset_normalizer-3.4.1-cp313-cp313-manylinux_2_5_i686.manylinux1_i686.manylinux_2_17_i686.manylinux2014_i686.whl", hash = "sha256:44ecbf16649486d4aebafeaa7ec4c9fed8b88101f4dd612dcaf65d5e815f837f", size = 147162 },
    { url = "https://files.pythonhosted.org/packages/b4/41/35ff1f9a6bd380303dea55e44c4933b4cc3c4850988927d4082ada230273/charset_normalizer-3.4.1-cp313-cp313-musllinux_1_2_aarch64.whl", hash = "sha256:0924e81d3d5e70f8126529951dac65c1010cdf117bb75eb02dd12339b57749dd", size = 140972 },
    { url = "https://files.pythonhosted.org/packages/fb/43/c6a0b685fe6910d08ba971f62cd9c3e862a85770395ba5d9cad4fede33ab/charset_normalizer-3.4.1-cp313-cp313-musllinux_1_2_i686.whl", hash = "sha256:2967f74ad52c3b98de4c3b32e1a44e32975e008a9cd2a8cc8966d6a5218c5cb2", size = 149095 },
    { url = "https://files.pythonhosted.org/packages/4c/ff/a9a504662452e2d2878512115638966e75633519ec11f25fca3d2049a94a/charset_normalizer-3.4.1-cp313-cp313-musllinux_1_2_ppc64le.whl", hash = "sha256:c75cb2a3e389853835e84a2d8fb2b81a10645b503eca9bcb98df6b5a43eb8886", size = 152668 },
    { url = "https://files.pythonhosted.org/packages/6c/71/189996b6d9a4b932564701628af5cee6716733e9165af1d5e1b285c530ed/charset_normalizer-3.4.1-cp313-cp313-musllinux_1_2_s390x.whl", hash = "sha256:09b26ae6b1abf0d27570633b2b078a2a20419c99d66fb2823173d73f188ce601", size = 150073 },
    { url = "https://files.pythonhosted.org/packages/e4/93/946a86ce20790e11312c87c75ba68d5f6ad2208cfb52b2d6a2c32840d922/charset_normalizer-3.4.1-cp313-cp313-musllinux_1_2_x86_64.whl", hash = "sha256:fa88b843d6e211393a37219e6a1c1df99d35e8fd90446f1118f4216e307e48cd", size = 145732 },
    { url = "https://files.pythonhosted.org/packages/cd/e5/131d2fb1b0dddafc37be4f3a2fa79aa4c037368be9423061dccadfd90091/charset_normalizer-3.4.1-cp313-cp313-win32.whl", hash = "sha256:eb8178fe3dba6450a3e024e95ac49ed3400e506fd4e9e5c32d30adda88cbd407", size = 95391 },
    { url = "https://files.pythonhosted.org/packages/27/f2/4f9a69cc7712b9b5ad8fdb87039fd89abba997ad5cbe690d1835d40405b0/charset_normalizer-3.4.1-cp313-cp313-win_amd64.whl", hash = "sha256:b1ac5992a838106edb89654e0aebfc24f5848ae2547d22c2c3f66454daa11971", size = 102702 },
    { url = "https://files.pythonhosted.org/packages/0e/f6/65ecc6878a89bb1c23a086ea335ad4bf21a588990c3f535a227b9eea9108/charset_normalizer-3.4.1-py3-none-any.whl", hash = "sha256:d98b1668f06378c6dbefec3b92299716b931cd4e6061f3c875a71ced1780ab85", size = 49767 },
]

[[package]]
name = "click"
version = "8.1.8"
source = { registry = "https://pypi.org/simple" }
dependencies = [
    { name = "colorama", marker = "sys_platform == 'win32'" },
]
sdist = { url = "https://files.pythonhosted.org/packages/b9/2e/0090cbf739cee7d23781ad4b89a9894a41538e4fcf4c31dcdd705b78eb8b/click-8.1.8.tar.gz", hash = "sha256:ed53c9d8990d83c2a27deae68e4ee337473f6330c040a31d4225c9574d16096a", size = 226593 }
wheels = [
    { url = "https://files.pythonhosted.org/packages/7e/d4/7ebdbd03970677812aac39c869717059dbb71a4cfc033ca6e5221787892c/click-8.1.8-py3-none-any.whl", hash = "sha256:63c132bbbed01578a06712a2d1f497bb62d9c1c0d329b7903a866228027263b2", size = 98188 },
]

[[package]]
name = "colorama"
version = "0.4.6"
source = { registry = "https://pypi.org/simple" }
sdist = { url = "https://files.pythonhosted.org/packages/d8/53/6f443c9a4a8358a93a6792e2acffb9d9d5cb0a5cfd8802644b7b1c9a02e4/colorama-0.4.6.tar.gz", hash = "sha256:08695f5cb7ed6e0531a20572697297273c47b8cae5a63ffc6d6ed5c201be6e44", size = 27697 }
wheels = [
    { url = "https://files.pythonhosted.org/packages/d1/d6/3965ed04c63042e047cb6a3e6ed1a63a35087b6a609aa3a15ed8ac56c221/colorama-0.4.6-py2.py3-none-any.whl", hash = "sha256:4f1d9991f5acc0ca119f9d443620b77f9d6b33703e51011c16baf57afb285fc6", size = 25335 },
]

[[package]]
name = "coverage"
version = "7.6.12"
source = { registry = "https://pypi.org/simple" }
sdist = { url = "https://files.pythonhosted.org/packages/0c/d6/2b53ab3ee99f2262e6f0b8369a43f6d66658eab45510331c0b3d5c8c4272/coverage-7.6.12.tar.gz", hash = "sha256:48cfc4641d95d34766ad41d9573cc0f22a48aa88d22657a1fe01dca0dbae4de2", size = 805941 }
wheels = [
    { url = "https://files.pythonhosted.org/packages/ba/67/81dc41ec8f548c365d04a29f1afd492d3176b372c33e47fa2a45a01dc13a/coverage-7.6.12-cp310-cp310-macosx_10_9_x86_64.whl", hash = "sha256:704c8c8c6ce6569286ae9622e534b4f5b9759b6f2cd643f1c1a61f666d534fe8", size = 208345 },
    { url = "https://files.pythonhosted.org/packages/33/43/17f71676016c8829bde69e24c852fef6bd9ed39f774a245d9ec98f689fa0/coverage-7.6.12-cp310-cp310-macosx_11_0_arm64.whl", hash = "sha256:ad7525bf0241e5502168ae9c643a2f6c219fa0a283001cee4cf23a9b7da75879", size = 208775 },
    { url = "https://files.pythonhosted.org/packages/86/25/c6ff0775f8960e8c0840845b723eed978d22a3cd9babd2b996e4a7c502c6/coverage-7.6.12-cp310-cp310-manylinux_2_17_aarch64.manylinux2014_aarch64.whl", hash = "sha256:06097c7abfa611c91edb9e6920264e5be1d6ceb374efb4986f38b09eed4cb2fe", size = 237925 },
    { url = "https://files.pythonhosted.org/packages/b0/3d/5f5bd37046243cb9d15fff2c69e498c2f4fe4f9b42a96018d4579ed3506f/coverage-7.6.12-cp310-cp310-manylinux_2_5_i686.manylinux1_i686.manylinux_2_17_i686.manylinux2014_i686.whl", hash = "sha256:220fa6c0ad7d9caef57f2c8771918324563ef0d8272c94974717c3909664e674", size = 235835 },
    { url = "https://files.pythonhosted.org/packages/b5/f1/9e6b75531fe33490b910d251b0bf709142e73a40e4e38a3899e6986fe088/coverage-7.6.12-cp310-cp310-manylinux_2_5_x86_64.manylinux1_x86_64.manylinux_2_17_x86_64.manylinux2014_x86_64.whl", hash = "sha256:3688b99604a24492bcfe1c106278c45586eb819bf66a654d8a9a1433022fb2eb", size = 236966 },
    { url = "https://files.pythonhosted.org/packages/4f/bc/aef5a98f9133851bd1aacf130e754063719345d2fb776a117d5a8d516971/coverage-7.6.12-cp310-cp310-musllinux_1_2_aarch64.whl", hash = "sha256:d1a987778b9c71da2fc8948e6f2656da6ef68f59298b7e9786849634c35d2c3c", size = 236080 },
    { url = "https://files.pythonhosted.org/packages/eb/d0/56b4ab77f9b12aea4d4c11dc11cdcaa7c29130b837eb610639cf3400c9c3/coverage-7.6.12-cp310-cp310-musllinux_1_2_i686.whl", hash = "sha256:cec6b9ce3bd2b7853d4a4563801292bfee40b030c05a3d29555fd2a8ee9bd68c", size = 234393 },
    { url = "https://files.pythonhosted.org/packages/0d/77/28ef95c5d23fe3dd191a0b7d89c82fea2c2d904aef9315daf7c890e96557/coverage-7.6.12-cp310-cp310-musllinux_1_2_x86_64.whl", hash = "sha256:ace9048de91293e467b44bce0f0381345078389814ff6e18dbac8fdbf896360e", size = 235536 },
    { url = "https://files.pythonhosted.org/packages/29/62/18791d3632ee3ff3f95bc8599115707d05229c72db9539f208bb878a3d88/coverage-7.6.12-cp310-cp310-win32.whl", hash = "sha256:ea31689f05043d520113e0552f039603c4dd71fa4c287b64cb3606140c66f425", size = 211063 },
    { url = "https://files.pythonhosted.org/packages/fc/57/b3878006cedfd573c963e5c751b8587154eb10a61cc0f47a84f85c88a355/coverage-7.6.12-cp310-cp310-win_amd64.whl", hash = "sha256:676f92141e3c5492d2a1596d52287d0d963df21bf5e55c8b03075a60e1ddf8aa", size = 211955 },
    { url = "https://files.pythonhosted.org/packages/64/2d/da78abbfff98468c91fd63a73cccdfa0e99051676ded8dd36123e3a2d4d5/coverage-7.6.12-cp311-cp311-macosx_10_9_x86_64.whl", hash = "sha256:e18aafdfb3e9ec0d261c942d35bd7c28d031c5855dadb491d2723ba54f4c3015", size = 208464 },
    { url = "https://files.pythonhosted.org/packages/31/f2/c269f46c470bdabe83a69e860c80a82e5e76840e9f4bbd7f38f8cebbee2f/coverage-7.6.12-cp311-cp311-macosx_11_0_arm64.whl", hash = "sha256:66fe626fd7aa5982cdebad23e49e78ef7dbb3e3c2a5960a2b53632f1f703ea45", size = 208893 },
    { url = "https://files.pythonhosted.org/packages/47/63/5682bf14d2ce20819998a49c0deadb81e608a59eed64d6bc2191bc8046b9/coverage-7.6.12-cp311-cp311-manylinux_2_17_aarch64.manylinux2014_aarch64.whl", hash = "sha256:0ef01d70198431719af0b1f5dcbefc557d44a190e749004042927b2a3fed0702", size = 241545 },
    { url = "https://files.pythonhosted.org/packages/6a/b6/6b6631f1172d437e11067e1c2edfdb7238b65dff965a12bce3b6d1bf2be2/coverage-7.6.12-cp311-cp311-manylinux_2_5_i686.manylinux1_i686.manylinux_2_17_i686.manylinux2014_i686.whl", hash = "sha256:07e92ae5a289a4bc4c0aae710c0948d3c7892e20fd3588224ebe242039573bf0", size = 239230 },
    { url = "https://files.pythonhosted.org/packages/c7/01/9cd06cbb1be53e837e16f1b4309f6357e2dfcbdab0dd7cd3b1a50589e4e1/coverage-7.6.12-cp311-cp311-manylinux_2_5_x86_64.manylinux1_x86_64.manylinux_2_17_x86_64.manylinux2014_x86_64.whl", hash = "sha256:e695df2c58ce526eeab11a2e915448d3eb76f75dffe338ea613c1201b33bab2f", size = 241013 },
    { url = "https://files.pythonhosted.org/packages/4b/26/56afefc03c30871326e3d99709a70d327ac1f33da383cba108c79bd71563/coverage-7.6.12-cp311-cp311-musllinux_1_2_aarch64.whl", hash = "sha256:d74c08e9aaef995f8c4ef6d202dbd219c318450fe2a76da624f2ebb9c8ec5d9f", size = 239750 },
    { url = "https://files.pythonhosted.org/packages/dd/ea/88a1ff951ed288f56aa561558ebe380107cf9132facd0b50bced63ba7238/coverage-7.6.12-cp311-cp311-musllinux_1_2_i686.whl", hash = "sha256:e995b3b76ccedc27fe4f477b349b7d64597e53a43fc2961db9d3fbace085d69d", size = 238462 },
    { url = "https://files.pythonhosted.org/packages/6e/d4/1d9404566f553728889409eff82151d515fbb46dc92cbd13b5337fa0de8c/coverage-7.6.12-cp311-cp311-musllinux_1_2_x86_64.whl", hash = "sha256:b1f097878d74fe51e1ddd1be62d8e3682748875b461232cf4b52ddc6e6db0bba", size = 239307 },
    { url = "https://files.pythonhosted.org/packages/12/c1/e453d3b794cde1e232ee8ac1d194fde8e2ba329c18bbf1b93f6f5eef606b/coverage-7.6.12-cp311-cp311-win32.whl", hash = "sha256:1f7ffa05da41754e20512202c866d0ebfc440bba3b0ed15133070e20bf5aeb5f", size = 211117 },
    { url = "https://files.pythonhosted.org/packages/d5/db/829185120c1686fa297294f8fcd23e0422f71070bf85ef1cc1a72ecb2930/coverage-7.6.12-cp311-cp311-win_amd64.whl", hash = "sha256:e216c5c45f89ef8971373fd1c5d8d1164b81f7f5f06bbf23c37e7908d19e8558", size = 212019 },
    { url = "https://files.pythonhosted.org/packages/e2/7f/4af2ed1d06ce6bee7eafc03b2ef748b14132b0bdae04388e451e4b2c529b/coverage-7.6.12-cp312-cp312-macosx_10_13_x86_64.whl", hash = "sha256:b172f8e030e8ef247b3104902cc671e20df80163b60a203653150d2fc204d1ad", size = 208645 },
    { url = "https://files.pythonhosted.org/packages/dc/60/d19df912989117caa95123524d26fc973f56dc14aecdec5ccd7d0084e131/coverage-7.6.12-cp312-cp312-macosx_11_0_arm64.whl", hash = "sha256:641dfe0ab73deb7069fb972d4d9725bf11c239c309ce694dd50b1473c0f641c3", size = 208898 },
    { url = "https://files.pythonhosted.org/packages/bd/10/fecabcf438ba676f706bf90186ccf6ff9f6158cc494286965c76e58742fa/coverage-7.6.12-cp312-cp312-manylinux_2_17_aarch64.manylinux2014_aarch64.whl", hash = "sha256:0e549f54ac5f301e8e04c569dfdb907f7be71b06b88b5063ce9d6953d2d58574", size = 242987 },
    { url = "https://files.pythonhosted.org/packages/4c/53/4e208440389e8ea936f5f2b0762dcd4cb03281a7722def8e2bf9dc9c3d68/coverage-7.6.12-cp312-cp312-manylinux_2_5_i686.manylinux1_i686.manylinux_2_17_i686.manylinux2014_i686.whl", hash = "sha256:959244a17184515f8c52dcb65fb662808767c0bd233c1d8a166e7cf74c9ea985", size = 239881 },
    { url = "https://files.pythonhosted.org/packages/c4/47/2ba744af8d2f0caa1f17e7746147e34dfc5f811fb65fc153153722d58835/coverage-7.6.12-cp312-cp312-manylinux_2_5_x86_64.manylinux1_x86_64.manylinux_2_17_x86_64.manylinux2014_x86_64.whl", hash = "sha256:bda1c5f347550c359f841d6614fb8ca42ae5cb0b74d39f8a1e204815ebe25750", size = 242142 },
    { url = "https://files.pythonhosted.org/packages/e9/90/df726af8ee74d92ee7e3bf113bf101ea4315d71508952bd21abc3fae471e/coverage-7.6.12-cp312-cp312-musllinux_1_2_aarch64.whl", hash = "sha256:1ceeb90c3eda1f2d8c4c578c14167dbd8c674ecd7d38e45647543f19839dd6ea", size = 241437 },
    { url = "https://files.pythonhosted.org/packages/f6/af/995263fd04ae5f9cf12521150295bf03b6ba940d0aea97953bb4a6db3e2b/coverage-7.6.12-cp312-cp312-musllinux_1_2_i686.whl", hash = "sha256:0f16f44025c06792e0fb09571ae454bcc7a3ec75eeb3c36b025eccf501b1a4c3", size = 239724 },
    { url = "https://files.pythonhosted.org/packages/1c/8e/5bb04f0318805e190984c6ce106b4c3968a9562a400180e549855d8211bd/coverage-7.6.12-cp312-cp312-musllinux_1_2_x86_64.whl", hash = "sha256:b076e625396e787448d27a411aefff867db2bffac8ed04e8f7056b07024eed5a", size = 241329 },
    { url = "https://files.pythonhosted.org/packages/9e/9d/fa04d9e6c3f6459f4e0b231925277cfc33d72dfab7fa19c312c03e59da99/coverage-7.6.12-cp312-cp312-win32.whl", hash = "sha256:00b2086892cf06c7c2d74983c9595dc511acca00665480b3ddff749ec4fb2a95", size = 211289 },
    { url = "https://files.pythonhosted.org/packages/53/40/53c7ffe3c0c3fff4d708bc99e65f3d78c129110d6629736faf2dbd60ad57/coverage-7.6.12-cp312-cp312-win_amd64.whl", hash = "sha256:7ae6eabf519bc7871ce117fb18bf14e0e343eeb96c377667e3e5dd12095e0288", size = 212079 },
    { url = "https://files.pythonhosted.org/packages/76/89/1adf3e634753c0de3dad2f02aac1e73dba58bc5a3a914ac94a25b2ef418f/coverage-7.6.12-cp313-cp313-macosx_10_13_x86_64.whl", hash = "sha256:488c27b3db0ebee97a830e6b5a3ea930c4a6e2c07f27a5e67e1b3532e76b9ef1", size = 208673 },
    { url = "https://files.pythonhosted.org/packages/ce/64/92a4e239d64d798535c5b45baac6b891c205a8a2e7c9cc8590ad386693dc/coverage-7.6.12-cp313-cp313-macosx_11_0_arm64.whl", hash = "sha256:5d1095bbee1851269f79fd8e0c9b5544e4c00c0c24965e66d8cba2eb5bb535fd", size = 208945 },
    { url = "https://files.pythonhosted.org/packages/b4/d0/4596a3ef3bca20a94539c9b1e10fd250225d1dec57ea78b0867a1cf9742e/coverage-7.6.12-cp313-cp313-manylinux_2_17_aarch64.manylinux2014_aarch64.whl", hash = "sha256:0533adc29adf6a69c1baa88c3d7dbcaadcffa21afbed3ca7a225a440e4744bf9", size = 242484 },
    { url = "https://files.pythonhosted.org/packages/1c/ef/6fd0d344695af6718a38d0861408af48a709327335486a7ad7e85936dc6e/coverage-7.6.12-cp313-cp313-manylinux_2_5_i686.manylinux1_i686.manylinux_2_17_i686.manylinux2014_i686.whl", hash = "sha256:53c56358d470fa507a2b6e67a68fd002364d23c83741dbc4c2e0680d80ca227e", size = 239525 },
    { url = "https://files.pythonhosted.org/packages/0c/4b/373be2be7dd42f2bcd6964059fd8fa307d265a29d2b9bcf1d044bcc156ed/coverage-7.6.12-cp313-cp313-manylinux_2_5_x86_64.manylinux1_x86_64.manylinux_2_17_x86_64.manylinux2014_x86_64.whl", hash = "sha256:64cbb1a3027c79ca6310bf101014614f6e6e18c226474606cf725238cf5bc2d4", size = 241545 },
    { url = "https://files.pythonhosted.org/packages/a6/7d/0e83cc2673a7790650851ee92f72a343827ecaaea07960587c8f442b5cd3/coverage-7.6.12-cp313-cp313-musllinux_1_2_aarch64.whl", hash = "sha256:79cac3390bfa9836bb795be377395f28410811c9066bc4eefd8015258a7578c6", size = 241179 },
    { url = "https://files.pythonhosted.org/packages/ff/8c/566ea92ce2bb7627b0900124e24a99f9244b6c8c92d09ff9f7633eb7c3c8/coverage-7.6.12-cp313-cp313-musllinux_1_2_i686.whl", hash = "sha256:9b148068e881faa26d878ff63e79650e208e95cf1c22bd3f77c3ca7b1d9821a3", size = 239288 },
    { url = "https://files.pythonhosted.org/packages/7d/e4/869a138e50b622f796782d642c15fb5f25a5870c6d0059a663667a201638/coverage-7.6.12-cp313-cp313-musllinux_1_2_x86_64.whl", hash = "sha256:8bec2ac5da793c2685ce5319ca9bcf4eee683b8a1679051f8e6ec04c4f2fd7dc", size = 241032 },
    { url = "https://files.pythonhosted.org/packages/ae/28/a52ff5d62a9f9e9fe9c4f17759b98632edd3a3489fce70154c7d66054dd3/coverage-7.6.12-cp313-cp313-win32.whl", hash = "sha256:200e10beb6ddd7c3ded322a4186313d5ca9e63e33d8fab4faa67ef46d3460af3", size = 211315 },
    { url = "https://files.pythonhosted.org/packages/bc/17/ab849b7429a639f9722fa5628364c28d675c7ff37ebc3268fe9840dda13c/coverage-7.6.12-cp313-cp313-win_amd64.whl", hash = "sha256:2b996819ced9f7dbb812c701485d58f261bef08f9b85304d41219b1496b591ef", size = 212099 },
    { url = "https://files.pythonhosted.org/packages/d2/1c/b9965bf23e171d98505eb5eb4fb4d05c44efd256f2e0f19ad1ba8c3f54b0/coverage-7.6.12-cp313-cp313t-macosx_10_13_x86_64.whl", hash = "sha256:299cf973a7abff87a30609879c10df0b3bfc33d021e1adabc29138a48888841e", size = 209511 },
    { url = "https://files.pythonhosted.org/packages/57/b3/119c201d3b692d5e17784fee876a9a78e1b3051327de2709392962877ca8/coverage-7.6.12-cp313-cp313t-macosx_11_0_arm64.whl", hash = "sha256:4b467a8c56974bf06e543e69ad803c6865249d7a5ccf6980457ed2bc50312703", size = 209729 },
    { url = "https://files.pythonhosted.org/packages/52/4e/a7feb5a56b266304bc59f872ea07b728e14d5a64f1ad3a2cc01a3259c965/coverage-7.6.12-cp313-cp313t-manylinux_2_17_aarch64.manylinux2014_aarch64.whl", hash = "sha256:2458f275944db8129f95d91aee32c828a408481ecde3b30af31d552c2ce284a0", size = 253988 },
    { url = "https://files.pythonhosted.org/packages/65/19/069fec4d6908d0dae98126aa7ad08ce5130a6decc8509da7740d36e8e8d2/coverage-7.6.12-cp313-cp313t-manylinux_2_5_i686.manylinux1_i686.manylinux_2_17_i686.manylinux2014_i686.whl", hash = "sha256:0a9d8be07fb0832636a0f72b80d2a652fe665e80e720301fb22b191c3434d924", size = 249697 },
    { url = "https://files.pythonhosted.org/packages/1c/da/5b19f09ba39df7c55f77820736bf17bbe2416bbf5216a3100ac019e15839/coverage-7.6.12-cp313-cp313t-manylinux_2_5_x86_64.manylinux1_x86_64.manylinux_2_17_x86_64.manylinux2014_x86_64.whl", hash = "sha256:14d47376a4f445e9743f6c83291e60adb1b127607a3618e3185bbc8091f0467b", size = 252033 },
    { url = "https://files.pythonhosted.org/packages/1e/89/4c2750df7f80a7872267f7c5fe497c69d45f688f7b3afe1297e52e33f791/coverage-7.6.12-cp313-cp313t-musllinux_1_2_aarch64.whl", hash = "sha256:b95574d06aa9d2bd6e5cc35a5bbe35696342c96760b69dc4287dbd5abd4ad51d", size = 251535 },
    { url = "https://files.pythonhosted.org/packages/78/3b/6d3ae3c1cc05f1b0460c51e6f6dcf567598cbd7c6121e5ad06643974703c/coverage-7.6.12-cp313-cp313t-musllinux_1_2_i686.whl", hash = "sha256:ecea0c38c9079570163d663c0433a9af4094a60aafdca491c6a3d248c7432827", size = 249192 },
    { url = "https://files.pythonhosted.org/packages/6e/8e/c14a79f535ce41af7d436bbad0d3d90c43d9e38ec409b4770c894031422e/coverage-7.6.12-cp313-cp313t-musllinux_1_2_x86_64.whl", hash = "sha256:2251fabcfee0a55a8578a9d29cecfee5f2de02f11530e7d5c5a05859aa85aee9", size = 250627 },
    { url = "https://files.pythonhosted.org/packages/cb/79/b7cee656cfb17a7f2c1b9c3cee03dd5d8000ca299ad4038ba64b61a9b044/coverage-7.6.12-cp313-cp313t-win32.whl", hash = "sha256:eb5507795caabd9b2ae3f1adc95f67b1104971c22c624bb354232d65c4fc90b3", size = 212033 },
    { url = "https://files.pythonhosted.org/packages/b6/c3/f7aaa3813f1fa9a4228175a7bd368199659d392897e184435a3b66408dd3/coverage-7.6.12-cp313-cp313t-win_amd64.whl", hash = "sha256:f60a297c3987c6c02ffb29effc70eadcbb412fe76947d394a1091a3615948e2f", size = 213240 },
    { url = "https://files.pythonhosted.org/packages/7a/7f/05818c62c7afe75df11e0233bd670948d68b36cdbf2a339a095bc02624a8/coverage-7.6.12-pp39.pp310-none-any.whl", hash = "sha256:7e39e845c4d764208e7b8f6a21c541ade741e2c41afabdfa1caa28687a3c98cf", size = 200558 },
    { url = "https://files.pythonhosted.org/packages/fb/b2/f655700e1024dec98b10ebaafd0cedbc25e40e4abe62a3c8e2ceef4f8f0a/coverage-7.6.12-py3-none-any.whl", hash = "sha256:eb8668cfbc279a536c633137deeb9435d2962caec279c3f8cf8b91fff6ff8953", size = 200552 },
]

[package.optional-dependencies]
toml = [
    { name = "tomli", marker = "python_full_version <= '3.11'" },
]

[[package]]
name = "cryptography"
version = "44.0.2"
source = { registry = "https://pypi.org/simple" }
dependencies = [
    { name = "cffi", marker = "platform_python_implementation != 'PyPy'" },
]
sdist = { url = "https://files.pythonhosted.org/packages/cd/25/4ce80c78963834b8a9fd1cc1266be5ed8d1840785c0f2e1b73b8d128d505/cryptography-44.0.2.tar.gz", hash = "sha256:c63454aa261a0cf0c5b4718349629793e9e634993538db841165b3df74f37ec0", size = 710807 }
wheels = [
    { url = "https://files.pythonhosted.org/packages/92/ef/83e632cfa801b221570c5f58c0369db6fa6cef7d9ff859feab1aae1a8a0f/cryptography-44.0.2-cp37-abi3-macosx_10_9_universal2.whl", hash = "sha256:efcfe97d1b3c79e486554efddeb8f6f53a4cdd4cf6086642784fa31fc384e1d7", size = 6676361 },
    { url = "https://files.pythonhosted.org/packages/30/ec/7ea7c1e4c8fc8329506b46c6c4a52e2f20318425d48e0fe597977c71dbce/cryptography-44.0.2-cp37-abi3-manylinux_2_17_aarch64.manylinux2014_aarch64.whl", hash = "sha256:29ecec49f3ba3f3849362854b7253a9f59799e3763b0c9d0826259a88efa02f1", size = 3952350 },
    { url = "https://files.pythonhosted.org/packages/27/61/72e3afdb3c5ac510330feba4fc1faa0fe62e070592d6ad00c40bb69165e5/cryptography-44.0.2-cp37-abi3-manylinux_2_17_x86_64.manylinux2014_x86_64.whl", hash = "sha256:bc821e161ae88bfe8088d11bb39caf2916562e0a2dc7b6d56714a48b784ef0bb", size = 4166572 },
    { url = "https://files.pythonhosted.org/packages/26/e4/ba680f0b35ed4a07d87f9e98f3ebccb05091f3bf6b5a478b943253b3bbd5/cryptography-44.0.2-cp37-abi3-manylinux_2_28_aarch64.whl", hash = "sha256:3c00b6b757b32ce0f62c574b78b939afab9eecaf597c4d624caca4f9e71e7843", size = 3958124 },
    { url = "https://files.pythonhosted.org/packages/9c/e8/44ae3e68c8b6d1cbc59040288056df2ad7f7f03bbcaca6b503c737ab8e73/cryptography-44.0.2-cp37-abi3-manylinux_2_28_armv7l.manylinux_2_31_armv7l.whl", hash = "sha256:7bdcd82189759aba3816d1f729ce42ffded1ac304c151d0a8e89b9996ab863d5", size = 3678122 },
    { url = "https://files.pythonhosted.org/packages/27/7b/664ea5e0d1eab511a10e480baf1c5d3e681c7d91718f60e149cec09edf01/cryptography-44.0.2-cp37-abi3-manylinux_2_28_x86_64.whl", hash = "sha256:4973da6ca3db4405c54cd0b26d328be54c7747e89e284fcff166132eb7bccc9c", size = 4191831 },
    { url = "https://files.pythonhosted.org/packages/2a/07/79554a9c40eb11345e1861f46f845fa71c9e25bf66d132e123d9feb8e7f9/cryptography-44.0.2-cp37-abi3-manylinux_2_34_aarch64.whl", hash = "sha256:4e389622b6927d8133f314949a9812972711a111d577a5d1f4bee5e58736b80a", size = 3960583 },
    { url = "https://files.pythonhosted.org/packages/bb/6d/858e356a49a4f0b591bd6789d821427de18432212e137290b6d8a817e9bf/cryptography-44.0.2-cp37-abi3-manylinux_2_34_x86_64.whl", hash = "sha256:f514ef4cd14bb6fb484b4a60203e912cfcb64f2ab139e88c2274511514bf7308", size = 4191753 },
    { url = "https://files.pythonhosted.org/packages/b2/80/62df41ba4916067fa6b125aa8c14d7e9181773f0d5d0bd4dcef580d8b7c6/cryptography-44.0.2-cp37-abi3-musllinux_1_2_aarch64.whl", hash = "sha256:1bc312dfb7a6e5d66082c87c34c8a62176e684b6fe3d90fcfe1568de675e6688", size = 4079550 },
    { url = "https://files.pythonhosted.org/packages/f3/cd/2558cc08f7b1bb40683f99ff4327f8dcfc7de3affc669e9065e14824511b/cryptography-44.0.2-cp37-abi3-musllinux_1_2_x86_64.whl", hash = "sha256:3b721b8b4d948b218c88cb8c45a01793483821e709afe5f622861fc6182b20a7", size = 4298367 },
    { url = "https://files.pythonhosted.org/packages/71/59/94ccc74788945bc3bd4cf355d19867e8057ff5fdbcac781b1ff95b700fb1/cryptography-44.0.2-cp37-abi3-win32.whl", hash = "sha256:51e4de3af4ec3899d6d178a8c005226491c27c4ba84101bfb59c901e10ca9f79", size = 2772843 },
    { url = "https://files.pythonhosted.org/packages/ca/2c/0d0bbaf61ba05acb32f0841853cfa33ebb7a9ab3d9ed8bb004bd39f2da6a/cryptography-44.0.2-cp37-abi3-win_amd64.whl", hash = "sha256:c505d61b6176aaf982c5717ce04e87da5abc9a36a5b39ac03905c4aafe8de7aa", size = 3209057 },
    { url = "https://files.pythonhosted.org/packages/9e/be/7a26142e6d0f7683d8a382dd963745e65db895a79a280a30525ec92be890/cryptography-44.0.2-cp39-abi3-macosx_10_9_universal2.whl", hash = "sha256:8e0ddd63e6bf1161800592c71ac794d3fb8001f2caebe0966e77c5234fa9efc3", size = 6677789 },
    { url = "https://files.pythonhosted.org/packages/06/88/638865be7198a84a7713950b1db7343391c6066a20e614f8fa286eb178ed/cryptography-44.0.2-cp39-abi3-manylinux_2_17_aarch64.manylinux2014_aarch64.whl", hash = "sha256:81276f0ea79a208d961c433a947029e1a15948966658cf6710bbabb60fcc2639", size = 3951919 },
    { url = "https://files.pythonhosted.org/packages/d7/fc/99fe639bcdf58561dfad1faa8a7369d1dc13f20acd78371bb97a01613585/cryptography-44.0.2-cp39-abi3-manylinux_2_17_x86_64.manylinux2014_x86_64.whl", hash = "sha256:9a1e657c0f4ea2a23304ee3f964db058c9e9e635cc7019c4aa21c330755ef6fd", size = 4167812 },
    { url = "https://files.pythonhosted.org/packages/53/7b/aafe60210ec93d5d7f552592a28192e51d3c6b6be449e7fd0a91399b5d07/cryptography-44.0.2-cp39-abi3-manylinux_2_28_aarch64.whl", hash = "sha256:6210c05941994290f3f7f175a4a57dbbb2afd9273657614c506d5976db061181", size = 3958571 },
    { url = "https://files.pythonhosted.org/packages/16/32/051f7ce79ad5a6ef5e26a92b37f172ee2d6e1cce09931646eef8de1e9827/cryptography-44.0.2-cp39-abi3-manylinux_2_28_armv7l.manylinux_2_31_armv7l.whl", hash = "sha256:d1c3572526997b36f245a96a2b1713bf79ce99b271bbcf084beb6b9b075f29ea", size = 3679832 },
    { url = "https://files.pythonhosted.org/packages/78/2b/999b2a1e1ba2206f2d3bca267d68f350beb2b048a41ea827e08ce7260098/cryptography-44.0.2-cp39-abi3-manylinux_2_28_x86_64.whl", hash = "sha256:b042d2a275c8cee83a4b7ae30c45a15e6a4baa65a179a0ec2d78ebb90e4f6699", size = 4193719 },
    { url = "https://files.pythonhosted.org/packages/72/97/430e56e39a1356e8e8f10f723211a0e256e11895ef1a135f30d7d40f2540/cryptography-44.0.2-cp39-abi3-manylinux_2_34_aarch64.whl", hash = "sha256:d03806036b4f89e3b13b6218fefea8d5312e450935b1a2d55f0524e2ed7c59d9", size = 3960852 },
    { url = "https://files.pythonhosted.org/packages/89/33/c1cf182c152e1d262cac56850939530c05ca6c8d149aa0dcee490b417e99/cryptography-44.0.2-cp39-abi3-manylinux_2_34_x86_64.whl", hash = "sha256:c7362add18b416b69d58c910caa217f980c5ef39b23a38a0880dfd87bdf8cd23", size = 4193906 },
    { url = "https://files.pythonhosted.org/packages/e1/99/87cf26d4f125380dc674233971069bc28d19b07f7755b29861570e513650/cryptography-44.0.2-cp39-abi3-musllinux_1_2_aarch64.whl", hash = "sha256:8cadc6e3b5a1f144a039ea08a0bdb03a2a92e19c46be3285123d32029f40a922", size = 4081572 },
    { url = "https://files.pythonhosted.org/packages/b3/9f/6a3e0391957cc0c5f84aef9fbdd763035f2b52e998a53f99345e3ac69312/cryptography-44.0.2-cp39-abi3-musllinux_1_2_x86_64.whl", hash = "sha256:6f101b1f780f7fc613d040ca4bdf835c6ef3b00e9bd7125a4255ec574c7916e4", size = 4298631 },
    { url = "https://files.pythonhosted.org/packages/e2/a5/5bc097adb4b6d22a24dea53c51f37e480aaec3465285c253098642696423/cryptography-44.0.2-cp39-abi3-win32.whl", hash = "sha256:3dc62975e31617badc19a906481deacdeb80b4bb454394b4098e3f2525a488c5", size = 2773792 },
    { url = "https://files.pythonhosted.org/packages/33/cf/1f7649b8b9a3543e042d3f348e398a061923ac05b507f3f4d95f11938aa9/cryptography-44.0.2-cp39-abi3-win_amd64.whl", hash = "sha256:5f6f90b72d8ccadb9c6e311c775c8305381db88374c65fa1a68250aa8a9cb3a6", size = 3210957 },
    { url = "https://files.pythonhosted.org/packages/99/10/173be140714d2ebaea8b641ff801cbcb3ef23101a2981cbf08057876f89e/cryptography-44.0.2-pp310-pypy310_pp73-macosx_10_9_x86_64.whl", hash = "sha256:af4ff3e388f2fa7bff9f7f2b31b87d5651c45731d3e8cfa0944be43dff5cfbdb", size = 3396886 },
    { url = "https://files.pythonhosted.org/packages/2f/b4/424ea2d0fce08c24ede307cead3409ecbfc2f566725d4701b9754c0a1174/cryptography-44.0.2-pp310-pypy310_pp73-manylinux_2_28_aarch64.whl", hash = "sha256:0529b1d5a0105dd3731fa65680b45ce49da4d8115ea76e9da77a875396727b41", size = 3892387 },
    { url = "https://files.pythonhosted.org/packages/28/20/8eaa1a4f7c68a1cb15019dbaad59c812d4df4fac6fd5f7b0b9c5177f1edd/cryptography-44.0.2-pp310-pypy310_pp73-manylinux_2_28_x86_64.whl", hash = "sha256:7ca25849404be2f8e4b3c59483d9d3c51298a22c1c61a0e84415104dacaf5562", size = 4109922 },
    { url = "https://files.pythonhosted.org/packages/11/25/5ed9a17d532c32b3bc81cc294d21a36c772d053981c22bd678396bc4ae30/cryptography-44.0.2-pp310-pypy310_pp73-manylinux_2_34_aarch64.whl", hash = "sha256:268e4e9b177c76d569e8a145a6939eca9a5fec658c932348598818acf31ae9a5", size = 3895715 },
    { url = "https://files.pythonhosted.org/packages/63/31/2aac03b19c6329b62c45ba4e091f9de0b8f687e1b0cd84f101401bece343/cryptography-44.0.2-pp310-pypy310_pp73-manylinux_2_34_x86_64.whl", hash = "sha256:9eb9d22b0a5d8fd9925a7764a054dca914000607dff201a24c791ff5c799e1fa", size = 4109876 },
    { url = "https://files.pythonhosted.org/packages/99/ec/6e560908349843718db1a782673f36852952d52a55ab14e46c42c8a7690a/cryptography-44.0.2-pp310-pypy310_pp73-win_amd64.whl", hash = "sha256:2bf7bf75f7df9715f810d1b038870309342bff3069c5bd8c6b96128cb158668d", size = 3131719 },
    { url = "https://files.pythonhosted.org/packages/d6/d7/f30e75a6aa7d0f65031886fa4a1485c2fbfe25a1896953920f6a9cfe2d3b/cryptography-44.0.2-pp311-pypy311_pp73-manylinux_2_28_aarch64.whl", hash = "sha256:909c97ab43a9c0c0b0ada7a1281430e4e5ec0458e6d9244c0e821bbf152f061d", size = 3887513 },
    { url = "https://files.pythonhosted.org/packages/9c/b4/7a494ce1032323ca9db9a3661894c66e0d7142ad2079a4249303402d8c71/cryptography-44.0.2-pp311-pypy311_pp73-manylinux_2_28_x86_64.whl", hash = "sha256:96e7a5e9d6e71f9f4fca8eebfd603f8e86c5225bb18eb621b2c1e50b290a9471", size = 4107432 },
    { url = "https://files.pythonhosted.org/packages/45/f8/6b3ec0bc56123b344a8d2b3264a325646d2dcdbdd9848b5e6f3d37db90b3/cryptography-44.0.2-pp311-pypy311_pp73-manylinux_2_34_aarch64.whl", hash = "sha256:d1b3031093a366ac767b3feb8bcddb596671b3aaff82d4050f984da0c248b615", size = 3891421 },
    { url = "https://files.pythonhosted.org/packages/57/ff/f3b4b2d007c2a646b0f69440ab06224f9cf37a977a72cdb7b50632174e8a/cryptography-44.0.2-pp311-pypy311_pp73-manylinux_2_34_x86_64.whl", hash = "sha256:04abd71114848aa25edb28e225ab5f268096f44cf0127f3d36975bdf1bdf3390", size = 4107081 },
]

[[package]]
name = "distlib"
version = "0.3.9"
source = { registry = "https://pypi.org/simple" }
sdist = { url = "https://files.pythonhosted.org/packages/0d/dd/1bec4c5ddb504ca60fc29472f3d27e8d4da1257a854e1d96742f15c1d02d/distlib-0.3.9.tar.gz", hash = "sha256:a60f20dea646b8a33f3e7772f74dc0b2d0772d2837ee1342a00645c81edf9403", size = 613923 }
wheels = [
    { url = "https://files.pythonhosted.org/packages/91/a1/cf2472db20f7ce4a6be1253a81cfdf85ad9c7885ffbed7047fb72c24cf87/distlib-0.3.9-py2.py3-none-any.whl", hash = "sha256:47f8c22fd27c27e25a65601af709b38e4f0a45ea4fc2e710f65755fa8caaaf87", size = 468973 },
]

[[package]]
name = "exceptiongroup"
version = "1.2.2"
source = { registry = "https://pypi.org/simple" }
sdist = { url = "https://files.pythonhosted.org/packages/09/35/2495c4ac46b980e4ca1f6ad6db102322ef3ad2410b79fdde159a4b0f3b92/exceptiongroup-1.2.2.tar.gz", hash = "sha256:47c2edf7c6738fafb49fd34290706d1a1a2f4d1c6df275526b62cbb4aa5393cc", size = 28883 }
wheels = [
    { url = "https://files.pythonhosted.org/packages/02/cc/b7e31358aac6ed1ef2bb790a9746ac2c69bcb3c8588b41616914eb106eaf/exceptiongroup-1.2.2-py3-none-any.whl", hash = "sha256:3111b9d131c238bec2f8f516e123e14ba243563fb135d3fe885990585aa7795b", size = 16453 },
]

[[package]]
name = "fastapi"
version = "0.115.11"
source = { registry = "https://pypi.org/simple" }
dependencies = [
    { name = "pydantic" },
    { name = "starlette" },
    { name = "typing-extensions" },
]
sdist = { url = "https://files.pythonhosted.org/packages/b5/28/c5d26e5860df807241909a961a37d45e10533acef95fc368066c7dd186cd/fastapi-0.115.11.tar.gz", hash = "sha256:cc81f03f688678b92600a65a5e618b93592c65005db37157147204d8924bf94f", size = 294441 }
wheels = [
    { url = "https://files.pythonhosted.org/packages/b3/5d/4d8bbb94f0dbc22732350c06965e40740f4a92ca560e90bb566f4f73af41/fastapi-0.115.11-py3-none-any.whl", hash = "sha256:32e1541b7b74602e4ef4a0260ecaf3aadf9d4f19590bba3e1bf2ac4666aa2c64", size = 94926 },
]

[[package]]
name = "fastapi-mcp"
<<<<<<< HEAD
=======
version = "0.3.4"
>>>>>>> 62106f20
source = { editable = "." }
dependencies = [
    { name = "fastapi" },
    { name = "httpx" },
    { name = "inspect-mate" },
    { name = "mcp" },
    { name = "pydantic" },
    { name = "pydantic-settings" },
    { name = "requests" },
    { name = "rich" },
    { name = "tomli" },
    { name = "typer" },
    { name = "uvicorn" },
]

[package.dev-dependencies]
dev = [
    { name = "cryptography" },
    { name = "mypy" },
    { name = "pre-commit" },
    { name = "pyjwt" },
    { name = "pytest" },
    { name = "pytest-asyncio" },
    { name = "pytest-cov" },
    { name = "ruff" },
    { name = "types-setuptools" },
]

[package.metadata]
requires-dist = [
    { name = "fastapi", specifier = ">=0.100.0" },
    { name = "httpx", specifier = ">=0.24.0" },
<<<<<<< HEAD
    { name = "inspect-mate", specifier = ">=0.0.2" },
    { name = "mcp", specifier = ">=1.6.0" },
=======
    { name = "mcp", specifier = ">=1.8.1" },
>>>>>>> 62106f20
    { name = "pydantic", specifier = ">=2.0.0" },
    { name = "pydantic-settings", specifier = ">=2.5.2" },
    { name = "requests", specifier = ">=2.25.0" },
    { name = "rich", specifier = ">=13.0.0" },
    { name = "tomli", specifier = ">=2.2.1" },
    { name = "typer", specifier = ">=0.9.0" },
    { name = "uvicorn", specifier = ">=0.20.0" },
]

[package.metadata.requires-dev]
dev = [
    { name = "cryptography", specifier = ">=44.0.2" },
    { name = "mypy", specifier = ">=1.15.0" },
    { name = "pre-commit", specifier = ">=4.2.0" },
    { name = "pyjwt", specifier = ">=2.10.1" },
    { name = "pytest", specifier = ">=8.3.5" },
    { name = "pytest-asyncio", specifier = ">=0.26.0" },
    { name = "pytest-cov", specifier = ">=6.1.1" },
    { name = "ruff", specifier = ">=0.9.10" },
    { name = "types-setuptools", specifier = ">=75.8.2.20250305" },
]

[[package]]
name = "filelock"
version = "3.18.0"
source = { registry = "https://pypi.org/simple" }
sdist = { url = "https://files.pythonhosted.org/packages/0a/10/c23352565a6544bdc5353e0b15fc1c563352101f30e24bf500207a54df9a/filelock-3.18.0.tar.gz", hash = "sha256:adbc88eabb99d2fec8c9c1b229b171f18afa655400173ddc653d5d01501fb9f2", size = 18075 }
wheels = [
    { url = "https://files.pythonhosted.org/packages/4d/36/2a115987e2d8c300a974597416d9de88f2444426de9571f4b59b2cca3acc/filelock-3.18.0-py3-none-any.whl", hash = "sha256:c401f4f8377c4464e6db25fff06205fd89bdd83b65eb0488ed1b160f780e21de", size = 16215 },
]

[[package]]
name = "h11"
version = "0.14.0"
source = { registry = "https://pypi.org/simple" }
sdist = { url = "https://files.pythonhosted.org/packages/f5/38/3af3d3633a34a3316095b39c8e8fb4853a28a536e55d347bd8d8e9a14b03/h11-0.14.0.tar.gz", hash = "sha256:8f19fbbe99e72420ff35c00b27a34cb9937e902a8b810e2c88300c6f0a3b699d", size = 100418 }
wheels = [
    { url = "https://files.pythonhosted.org/packages/95/04/ff642e65ad6b90db43e668d70ffb6736436c7ce41fcc549f4e9472234127/h11-0.14.0-py3-none-any.whl", hash = "sha256:e3fe4ac4b851c468cc8363d500db52c2ead036020723024a109d37346efaa761", size = 58259 },
]

[[package]]
name = "httpcore"
version = "1.0.7"
source = { registry = "https://pypi.org/simple" }
dependencies = [
    { name = "certifi" },
    { name = "h11" },
]
sdist = { url = "https://files.pythonhosted.org/packages/6a/41/d7d0a89eb493922c37d343b607bc1b5da7f5be7e383740b4753ad8943e90/httpcore-1.0.7.tar.gz", hash = "sha256:8551cb62a169ec7162ac7be8d4817d561f60e08eaa485234898414bb5a8a0b4c", size = 85196 }
wheels = [
    { url = "https://files.pythonhosted.org/packages/87/f5/72347bc88306acb359581ac4d52f23c0ef445b57157adedb9aee0cd689d2/httpcore-1.0.7-py3-none-any.whl", hash = "sha256:a3fff8f43dc260d5bd363d9f9cf1830fa3a458b332856f34282de498ed420edd", size = 78551 },
]

[[package]]
name = "httpx"
version = "0.28.1"
source = { registry = "https://pypi.org/simple" }
dependencies = [
    { name = "anyio" },
    { name = "certifi" },
    { name = "httpcore" },
    { name = "idna" },
]
sdist = { url = "https://files.pythonhosted.org/packages/b1/df/48c586a5fe32a0f01324ee087459e112ebb7224f646c0b5023f5e79e9956/httpx-0.28.1.tar.gz", hash = "sha256:75e98c5f16b0f35b567856f597f06ff2270a374470a5c2392242528e3e3e42fc", size = 141406 }
wheels = [
    { url = "https://files.pythonhosted.org/packages/2a/39/e50c7c3a983047577ee07d2a9e53faf5a69493943ec3f6a384bdc792deb2/httpx-0.28.1-py3-none-any.whl", hash = "sha256:d909fcccc110f8c7faf814ca82a9a4d816bc5a6dbfea25d6591d6985b8ba59ad", size = 73517 },
]

[[package]]
name = "httpx-sse"
version = "0.4.0"
source = { registry = "https://pypi.org/simple" }
sdist = { url = "https://files.pythonhosted.org/packages/4c/60/8f4281fa9bbf3c8034fd54c0e7412e66edbab6bc74c4996bd616f8d0406e/httpx-sse-0.4.0.tar.gz", hash = "sha256:1e81a3a3070ce322add1d3529ed42eb5f70817f45ed6ec915ab753f961139721", size = 12624 }
wheels = [
    { url = "https://files.pythonhosted.org/packages/e1/9b/a181f281f65d776426002f330c31849b86b31fc9d848db62e16f03ff739f/httpx_sse-0.4.0-py3-none-any.whl", hash = "sha256:f329af6eae57eaa2bdfd962b42524764af68075ea87370a2de920af5341e318f", size = 7819 },
]

[[package]]
name = "identify"
version = "2.6.9"
source = { registry = "https://pypi.org/simple" }
sdist = { url = "https://files.pythonhosted.org/packages/9b/98/a71ab060daec766acc30fb47dfca219d03de34a70d616a79a38c6066c5bf/identify-2.6.9.tar.gz", hash = "sha256:d40dfe3142a1421d8518e3d3985ef5ac42890683e32306ad614a29490abeb6bf", size = 99249 }
wheels = [
    { url = "https://files.pythonhosted.org/packages/07/ce/0845144ed1f0e25db5e7a79c2354c1da4b5ce392b8966449d5db8dca18f1/identify-2.6.9-py2.py3-none-any.whl", hash = "sha256:c98b4322da415a8e5a70ff6e51fbc2d2932c015532d77e9f8537b4ba7813b150", size = 99101 },
]

[[package]]
name = "idna"
version = "3.10"
source = { registry = "https://pypi.org/simple" }
sdist = { url = "https://files.pythonhosted.org/packages/f1/70/7703c29685631f5a7590aa73f1f1d3fa9a380e654b86af429e0934a32f7d/idna-3.10.tar.gz", hash = "sha256:12f65c9b470abda6dc35cf8e63cc574b1c52b11df2c86030af0ac09b01b13ea9", size = 190490 }
wheels = [
    { url = "https://files.pythonhosted.org/packages/76/c6/c88e154df9c4e1a2a66ccf0005a88dfb2650c1dffb6f5ce603dfbd452ce3/idna-3.10-py3-none-any.whl", hash = "sha256:946d195a0d259cbba61165e88e65941f16e9b36ea6ddb97f00452bae8b1287d3", size = 70442 },
]

[[package]]
name = "iniconfig"
version = "2.0.0"
source = { registry = "https://pypi.org/simple" }
sdist = { url = "https://files.pythonhosted.org/packages/d7/4b/cbd8e699e64a6f16ca3a8220661b5f83792b3017d0f79807cb8708d33913/iniconfig-2.0.0.tar.gz", hash = "sha256:2d91e135bf72d31a410b17c16da610a82cb55f6b0477d1a902134b24a455b8b3", size = 4646 }
wheels = [
    { url = "https://files.pythonhosted.org/packages/ef/a6/62565a6e1cf69e10f5727360368e451d4b7f58beeac6173dc9db836a5b46/iniconfig-2.0.0-py3-none-any.whl", hash = "sha256:b6a85871a79d2e3b22d2d1b94ac2824226a63c6b741c88f7ae975f18b6778374", size = 5892 },
]

[[package]]
name = "inspect-mate"
version = "0.0.2"
source = { registry = "https://pypi.org/simple" }
sdist = { url = "https://files.pythonhosted.org/packages/3d/0e/75bcfbb04eb18002ac864014b3a88a0615a3b90e3f3aa9cb9067503906bd/inspect_mate-0.0.2.tar.gz", hash = "sha256:a51907976d9624d0eeaf0d2207a67c95d174a2fa3aabfdaee53eeaf91d973bdd", size = 13433 }

[[package]]
name = "markdown-it-py"
version = "3.0.0"
source = { registry = "https://pypi.org/simple" }
dependencies = [
    { name = "mdurl" },
]
sdist = { url = "https://files.pythonhosted.org/packages/38/71/3b932df36c1a044d397a1f92d1cf91ee0a503d91e470cbd670aa66b07ed0/markdown-it-py-3.0.0.tar.gz", hash = "sha256:e3f60a94fa066dc52ec76661e37c851cb232d92f9886b15cb560aaada2df8feb", size = 74596 }
wheels = [
    { url = "https://files.pythonhosted.org/packages/42/d7/1ec15b46af6af88f19b8e5ffea08fa375d433c998b8a7639e76935c14f1f/markdown_it_py-3.0.0-py3-none-any.whl", hash = "sha256:355216845c60bd96232cd8d8c40e8f9765cc86f46880e43a8fd22dc1a1a8cab1", size = 87528 },
]

[[package]]
name = "mcp"
version = "1.8.1"
source = { registry = "https://pypi.org/simple" }
dependencies = [
    { name = "anyio" },
    { name = "httpx" },
    { name = "httpx-sse" },
    { name = "pydantic" },
    { name = "pydantic-settings" },
    { name = "python-multipart" },
    { name = "sse-starlette" },
    { name = "starlette" },
    { name = "uvicorn", marker = "sys_platform != 'emscripten'" },
]
sdist = { url = "https://files.pythonhosted.org/packages/7c/13/16b712e8a3be6a736b411df2fc6b4e75eb1d3e99b1cd57a3a1decf17f612/mcp-1.8.1.tar.gz", hash = "sha256:ec0646271d93749f784d2316fb5fe6102fb0d1be788ec70a9e2517e8f2722c0e", size = 265605 }
wheels = [
    { url = "https://files.pythonhosted.org/packages/1c/5d/91cf0d40e40ae9ecf8d4004e0f9611eea86085aa0b5505493e0ff53972da/mcp-1.8.1-py3-none-any.whl", hash = "sha256:948e03783859fa35abe05b9b6c0a1d5519be452fc079dc8d7f682549591c1770", size = 119761 },
]

[[package]]
name = "mdurl"
version = "0.1.2"
source = { registry = "https://pypi.org/simple" }
sdist = { url = "https://files.pythonhosted.org/packages/d6/54/cfe61301667036ec958cb99bd3efefba235e65cdeb9c84d24a8293ba1d90/mdurl-0.1.2.tar.gz", hash = "sha256:bb413d29f5eea38f31dd4754dd7377d4465116fb207585f97bf925588687c1ba", size = 8729 }
wheels = [
    { url = "https://files.pythonhosted.org/packages/b3/38/89ba8ad64ae25be8de66a6d463314cf1eb366222074cfda9ee839c56a4b4/mdurl-0.1.2-py3-none-any.whl", hash = "sha256:84008a41e51615a49fc9966191ff91509e3c40b939176e643fd50a5c2196b8f8", size = 9979 },
]

[[package]]
name = "mypy"
version = "1.15.0"
source = { registry = "https://pypi.org/simple" }
dependencies = [
    { name = "mypy-extensions" },
    { name = "tomli", marker = "python_full_version < '3.11'" },
    { name = "typing-extensions" },
]
sdist = { url = "https://files.pythonhosted.org/packages/ce/43/d5e49a86afa64bd3839ea0d5b9c7103487007d728e1293f52525d6d5486a/mypy-1.15.0.tar.gz", hash = "sha256:404534629d51d3efea5c800ee7c42b72a6554d6c400e6a79eafe15d11341fd43", size = 3239717 }
wheels = [
    { url = "https://files.pythonhosted.org/packages/68/f8/65a7ce8d0e09b6329ad0c8d40330d100ea343bd4dd04c4f8ae26462d0a17/mypy-1.15.0-cp310-cp310-macosx_10_9_x86_64.whl", hash = "sha256:979e4e1a006511dacf628e36fadfecbcc0160a8af6ca7dad2f5025529e082c13", size = 10738433 },
    { url = "https://files.pythonhosted.org/packages/b4/95/9c0ecb8eacfe048583706249439ff52105b3f552ea9c4024166c03224270/mypy-1.15.0-cp310-cp310-macosx_11_0_arm64.whl", hash = "sha256:c4bb0e1bd29f7d34efcccd71cf733580191e9a264a2202b0239da95984c5b559", size = 9861472 },
    { url = "https://files.pythonhosted.org/packages/84/09/9ec95e982e282e20c0d5407bc65031dfd0f0f8ecc66b69538296e06fcbee/mypy-1.15.0-cp310-cp310-manylinux_2_17_aarch64.manylinux2014_aarch64.manylinux_2_28_aarch64.whl", hash = "sha256:be68172e9fd9ad8fb876c6389f16d1c1b5f100ffa779f77b1fb2176fcc9ab95b", size = 11611424 },
    { url = "https://files.pythonhosted.org/packages/78/13/f7d14e55865036a1e6a0a69580c240f43bc1f37407fe9235c0d4ef25ffb0/mypy-1.15.0-cp310-cp310-manylinux_2_17_x86_64.manylinux2014_x86_64.manylinux_2_28_x86_64.whl", hash = "sha256:c7be1e46525adfa0d97681432ee9fcd61a3964c2446795714699a998d193f1a3", size = 12365450 },
    { url = "https://files.pythonhosted.org/packages/48/e1/301a73852d40c241e915ac6d7bcd7fedd47d519246db2d7b86b9d7e7a0cb/mypy-1.15.0-cp310-cp310-musllinux_1_2_x86_64.whl", hash = "sha256:2e2c2e6d3593f6451b18588848e66260ff62ccca522dd231cd4dd59b0160668b", size = 12551765 },
    { url = "https://files.pythonhosted.org/packages/77/ba/c37bc323ae5fe7f3f15a28e06ab012cd0b7552886118943e90b15af31195/mypy-1.15.0-cp310-cp310-win_amd64.whl", hash = "sha256:6983aae8b2f653e098edb77f893f7b6aca69f6cffb19b2cc7443f23cce5f4828", size = 9274701 },
    { url = "https://files.pythonhosted.org/packages/03/bc/f6339726c627bd7ca1ce0fa56c9ae2d0144604a319e0e339bdadafbbb599/mypy-1.15.0-cp311-cp311-macosx_10_9_x86_64.whl", hash = "sha256:2922d42e16d6de288022e5ca321cd0618b238cfc5570e0263e5ba0a77dbef56f", size = 10662338 },
    { url = "https://files.pythonhosted.org/packages/e2/90/8dcf506ca1a09b0d17555cc00cd69aee402c203911410136cd716559efe7/mypy-1.15.0-cp311-cp311-macosx_11_0_arm64.whl", hash = "sha256:2ee2d57e01a7c35de00f4634ba1bbf015185b219e4dc5909e281016df43f5ee5", size = 9787540 },
    { url = "https://files.pythonhosted.org/packages/05/05/a10f9479681e5da09ef2f9426f650d7b550d4bafbef683b69aad1ba87457/mypy-1.15.0-cp311-cp311-manylinux_2_17_aarch64.manylinux2014_aarch64.manylinux_2_28_aarch64.whl", hash = "sha256:973500e0774b85d9689715feeffcc980193086551110fd678ebe1f4342fb7c5e", size = 11538051 },
    { url = "https://files.pythonhosted.org/packages/e9/9a/1f7d18b30edd57441a6411fcbc0c6869448d1a4bacbaee60656ac0fc29c8/mypy-1.15.0-cp311-cp311-manylinux_2_17_x86_64.manylinux2014_x86_64.manylinux_2_28_x86_64.whl", hash = "sha256:5a95fb17c13e29d2d5195869262f8125dfdb5c134dc8d9a9d0aecf7525b10c2c", size = 12286751 },
    { url = "https://files.pythonhosted.org/packages/72/af/19ff499b6f1dafcaf56f9881f7a965ac2f474f69f6f618b5175b044299f5/mypy-1.15.0-cp311-cp311-musllinux_1_2_x86_64.whl", hash = "sha256:1905f494bfd7d85a23a88c5d97840888a7bd516545fc5aaedff0267e0bb54e2f", size = 12421783 },
    { url = "https://files.pythonhosted.org/packages/96/39/11b57431a1f686c1aed54bf794870efe0f6aeca11aca281a0bd87a5ad42c/mypy-1.15.0-cp311-cp311-win_amd64.whl", hash = "sha256:c9817fa23833ff189db061e6d2eff49b2f3b6ed9856b4a0a73046e41932d744f", size = 9265618 },
    { url = "https://files.pythonhosted.org/packages/98/3a/03c74331c5eb8bd025734e04c9840532226775c47a2c39b56a0c8d4f128d/mypy-1.15.0-cp312-cp312-macosx_10_13_x86_64.whl", hash = "sha256:aea39e0583d05124836ea645f412e88a5c7d0fd77a6d694b60d9b6b2d9f184fd", size = 10793981 },
    { url = "https://files.pythonhosted.org/packages/f0/1a/41759b18f2cfd568848a37c89030aeb03534411eef981df621d8fad08a1d/mypy-1.15.0-cp312-cp312-macosx_11_0_arm64.whl", hash = "sha256:2f2147ab812b75e5b5499b01ade1f4a81489a147c01585cda36019102538615f", size = 9749175 },
    { url = "https://files.pythonhosted.org/packages/12/7e/873481abf1ef112c582db832740f4c11b2bfa510e829d6da29b0ab8c3f9c/mypy-1.15.0-cp312-cp312-manylinux_2_17_aarch64.manylinux2014_aarch64.manylinux_2_28_aarch64.whl", hash = "sha256:ce436f4c6d218a070048ed6a44c0bbb10cd2cc5e272b29e7845f6a2f57ee4464", size = 11455675 },
    { url = "https://files.pythonhosted.org/packages/b3/d0/92ae4cde706923a2d3f2d6c39629134063ff64b9dedca9c1388363da072d/mypy-1.15.0-cp312-cp312-manylinux_2_17_x86_64.manylinux2014_x86_64.manylinux_2_28_x86_64.whl", hash = "sha256:8023ff13985661b50a5928fc7a5ca15f3d1affb41e5f0a9952cb68ef090b31ee", size = 12410020 },
    { url = "https://files.pythonhosted.org/packages/46/8b/df49974b337cce35f828ba6fda228152d6db45fed4c86ba56ffe442434fd/mypy-1.15.0-cp312-cp312-musllinux_1_2_x86_64.whl", hash = "sha256:1124a18bc11a6a62887e3e137f37f53fbae476dc36c185d549d4f837a2a6a14e", size = 12498582 },
    { url = "https://files.pythonhosted.org/packages/13/50/da5203fcf6c53044a0b699939f31075c45ae8a4cadf538a9069b165c1050/mypy-1.15.0-cp312-cp312-win_amd64.whl", hash = "sha256:171a9ca9a40cd1843abeca0e405bc1940cd9b305eaeea2dda769ba096932bb22", size = 9366614 },
    { url = "https://files.pythonhosted.org/packages/6a/9b/fd2e05d6ffff24d912f150b87db9e364fa8282045c875654ce7e32fffa66/mypy-1.15.0-cp313-cp313-macosx_10_13_x86_64.whl", hash = "sha256:93faf3fdb04768d44bf28693293f3904bbb555d076b781ad2530214ee53e3445", size = 10788592 },
    { url = "https://files.pythonhosted.org/packages/74/37/b246d711c28a03ead1fd906bbc7106659aed7c089d55fe40dd58db812628/mypy-1.15.0-cp313-cp313-macosx_11_0_arm64.whl", hash = "sha256:811aeccadfb730024c5d3e326b2fbe9249bb7413553f15499a4050f7c30e801d", size = 9753611 },
    { url = "https://files.pythonhosted.org/packages/a6/ac/395808a92e10cfdac8003c3de9a2ab6dc7cde6c0d2a4df3df1b815ffd067/mypy-1.15.0-cp313-cp313-manylinux_2_17_aarch64.manylinux2014_aarch64.manylinux_2_28_aarch64.whl", hash = "sha256:98b7b9b9aedb65fe628c62a6dc57f6d5088ef2dfca37903a7d9ee374d03acca5", size = 11438443 },
    { url = "https://files.pythonhosted.org/packages/d2/8b/801aa06445d2de3895f59e476f38f3f8d610ef5d6908245f07d002676cbf/mypy-1.15.0-cp313-cp313-manylinux_2_17_x86_64.manylinux2014_x86_64.manylinux_2_28_x86_64.whl", hash = "sha256:c43a7682e24b4f576d93072216bf56eeff70d9140241f9edec0c104d0c515036", size = 12402541 },
    { url = "https://files.pythonhosted.org/packages/c7/67/5a4268782eb77344cc613a4cf23540928e41f018a9a1ec4c6882baf20ab8/mypy-1.15.0-cp313-cp313-musllinux_1_2_x86_64.whl", hash = "sha256:baefc32840a9f00babd83251560e0ae1573e2f9d1b067719479bfb0e987c6357", size = 12494348 },
    { url = "https://files.pythonhosted.org/packages/83/3e/57bb447f7bbbfaabf1712d96f9df142624a386d98fb026a761532526057e/mypy-1.15.0-cp313-cp313-win_amd64.whl", hash = "sha256:b9378e2c00146c44793c98b8d5a61039a048e31f429fb0eb546d93f4b000bedf", size = 9373648 },
    { url = "https://files.pythonhosted.org/packages/09/4e/a7d65c7322c510de2c409ff3828b03354a7c43f5a8ed458a7a131b41c7b9/mypy-1.15.0-py3-none-any.whl", hash = "sha256:5469affef548bd1895d86d3bf10ce2b44e33d86923c29e4d675b3e323437ea3e", size = 2221777 },
]

[[package]]
name = "mypy-extensions"
version = "1.0.0"
source = { registry = "https://pypi.org/simple" }
sdist = { url = "https://files.pythonhosted.org/packages/98/a4/1ab47638b92648243faf97a5aeb6ea83059cc3624972ab6b8d2316078d3f/mypy_extensions-1.0.0.tar.gz", hash = "sha256:75dbf8955dc00442a438fc4d0666508a9a97b6bd41aa2f0ffe9d2f2725af0782", size = 4433 }
wheels = [
    { url = "https://files.pythonhosted.org/packages/2a/e2/5d3f6ada4297caebe1a2add3b126fe800c96f56dbe5d1988a2cbe0b267aa/mypy_extensions-1.0.0-py3-none-any.whl", hash = "sha256:4392f6c0eb8a5668a69e23d168ffa70f0be9ccfd32b5cc2d26a34ae5b844552d", size = 4695 },
]

[[package]]
name = "nodeenv"
version = "1.9.1"
source = { registry = "https://pypi.org/simple" }
sdist = { url = "https://files.pythonhosted.org/packages/43/16/fc88b08840de0e0a72a2f9d8c6bae36be573e475a6326ae854bcc549fc45/nodeenv-1.9.1.tar.gz", hash = "sha256:6ec12890a2dab7946721edbfbcd91f3319c6ccc9aec47be7c7e6b7011ee6645f", size = 47437 }
wheels = [
    { url = "https://files.pythonhosted.org/packages/d2/1d/1b658dbd2b9fa9c4c9f32accbfc0205d532c8c6194dc0f2a4c0428e7128a/nodeenv-1.9.1-py2.py3-none-any.whl", hash = "sha256:ba11c9782d29c27c70ffbdda2d7415098754709be8a7056d79a737cd901155c9", size = 22314 },
]

[[package]]
name = "packaging"
version = "24.2"
source = { registry = "https://pypi.org/simple" }
sdist = { url = "https://files.pythonhosted.org/packages/d0/63/68dbb6eb2de9cb10ee4c9c14a0148804425e13c4fb20d61cce69f53106da/packaging-24.2.tar.gz", hash = "sha256:c228a6dc5e932d346bc5739379109d49e8853dd8223571c7c5b55260edc0b97f", size = 163950 }
wheels = [
    { url = "https://files.pythonhosted.org/packages/88/ef/eb23f262cca3c0c4eb7ab1933c3b1f03d021f2c48f54763065b6f0e321be/packaging-24.2-py3-none-any.whl", hash = "sha256:09abb1bccd265c01f4a3aa3f7a7db064b36514d2cba19a2f694fe6150451a759", size = 65451 },
]

[[package]]
name = "platformdirs"
version = "4.3.7"
source = { registry = "https://pypi.org/simple" }
sdist = { url = "https://files.pythonhosted.org/packages/b6/2d/7d512a3913d60623e7eb945c6d1b4f0bddf1d0b7ada5225274c87e5b53d1/platformdirs-4.3.7.tar.gz", hash = "sha256:eb437d586b6a0986388f0d6f74aa0cde27b48d0e3d66843640bfb6bdcdb6e351", size = 21291 }
wheels = [
    { url = "https://files.pythonhosted.org/packages/6d/45/59578566b3275b8fd9157885918fcd0c4d74162928a5310926887b856a51/platformdirs-4.3.7-py3-none-any.whl", hash = "sha256:a03875334331946f13c549dbd8f4bac7a13a50a895a0eb1e8c6a8ace80d40a94", size = 18499 },
]

[[package]]
name = "pluggy"
version = "1.5.0"
source = { registry = "https://pypi.org/simple" }
sdist = { url = "https://files.pythonhosted.org/packages/96/2d/02d4312c973c6050a18b314a5ad0b3210edb65a906f868e31c111dede4a6/pluggy-1.5.0.tar.gz", hash = "sha256:2cffa88e94fdc978c4c574f15f9e59b7f4201d439195c3715ca9e2486f1d0cf1", size = 67955 }
wheels = [
    { url = "https://files.pythonhosted.org/packages/88/5f/e351af9a41f866ac3f1fac4ca0613908d9a41741cfcf2228f4ad853b697d/pluggy-1.5.0-py3-none-any.whl", hash = "sha256:44e1ad92c8ca002de6377e165f3e0f1be63266ab4d554740532335b9d75ea669", size = 20556 },
]

[[package]]
name = "pre-commit"
version = "4.2.0"
source = { registry = "https://pypi.org/simple" }
dependencies = [
    { name = "cfgv" },
    { name = "identify" },
    { name = "nodeenv" },
    { name = "pyyaml" },
    { name = "virtualenv" },
]
sdist = { url = "https://files.pythonhosted.org/packages/08/39/679ca9b26c7bb2999ff122d50faa301e49af82ca9c066ec061cfbc0c6784/pre_commit-4.2.0.tar.gz", hash = "sha256:601283b9757afd87d40c4c4a9b2b5de9637a8ea02eaff7adc2d0fb4e04841146", size = 193424 }
wheels = [
    { url = "https://files.pythonhosted.org/packages/88/74/a88bf1b1efeae488a0c0b7bdf71429c313722d1fc0f377537fbe554e6180/pre_commit-4.2.0-py2.py3-none-any.whl", hash = "sha256:a009ca7205f1eb497d10b845e52c838a98b6cdd2102a6c8e4540e94ee75c58bd", size = 220707 },
]

[[package]]
name = "pycparser"
version = "2.22"
source = { registry = "https://pypi.org/simple" }
sdist = { url = "https://files.pythonhosted.org/packages/1d/b2/31537cf4b1ca988837256c910a668b553fceb8f069bedc4b1c826024b52c/pycparser-2.22.tar.gz", hash = "sha256:491c8be9c040f5390f5bf44a5b07752bd07f56edf992381b05c701439eec10f6", size = 172736 }
wheels = [
    { url = "https://files.pythonhosted.org/packages/13/a3/a812df4e2dd5696d1f351d58b8fe16a405b234ad2886a0dab9183fb78109/pycparser-2.22-py3-none-any.whl", hash = "sha256:c3702b6d3dd8c7abc1afa565d7e63d53a1d0bd86cdc24edd75470f4de499cfcc", size = 117552 },
]

[[package]]
name = "pydantic"
version = "2.10.6"
source = { registry = "https://pypi.org/simple" }
dependencies = [
    { name = "annotated-types" },
    { name = "pydantic-core" },
    { name = "typing-extensions" },
]
sdist = { url = "https://files.pythonhosted.org/packages/b7/ae/d5220c5c52b158b1de7ca89fc5edb72f304a70a4c540c84c8844bf4008de/pydantic-2.10.6.tar.gz", hash = "sha256:ca5daa827cce33de7a42be142548b0096bf05a7e7b365aebfa5f8eeec7128236", size = 761681 }
wheels = [
    { url = "https://files.pythonhosted.org/packages/f4/3c/8cc1cc84deffa6e25d2d0c688ebb80635dfdbf1dbea3e30c541c8cf4d860/pydantic-2.10.6-py3-none-any.whl", hash = "sha256:427d664bf0b8a2b34ff5dd0f5a18df00591adcee7198fbd71981054cef37b584", size = 431696 },
]

[[package]]
name = "pydantic-core"
version = "2.27.2"
source = { registry = "https://pypi.org/simple" }
dependencies = [
    { name = "typing-extensions" },
]
sdist = { url = "https://files.pythonhosted.org/packages/fc/01/f3e5ac5e7c25833db5eb555f7b7ab24cd6f8c322d3a3ad2d67a952dc0abc/pydantic_core-2.27.2.tar.gz", hash = "sha256:eb026e5a4c1fee05726072337ff51d1efb6f59090b7da90d30ea58625b1ffb39", size = 413443 }
wheels = [
    { url = "https://files.pythonhosted.org/packages/3a/bc/fed5f74b5d802cf9a03e83f60f18864e90e3aed7223adaca5ffb7a8d8d64/pydantic_core-2.27.2-cp310-cp310-macosx_10_12_x86_64.whl", hash = "sha256:2d367ca20b2f14095a8f4fa1210f5a7b78b8a20009ecced6b12818f455b1e9fa", size = 1895938 },
    { url = "https://files.pythonhosted.org/packages/71/2a/185aff24ce844e39abb8dd680f4e959f0006944f4a8a0ea372d9f9ae2e53/pydantic_core-2.27.2-cp310-cp310-macosx_11_0_arm64.whl", hash = "sha256:491a2b73db93fab69731eaee494f320faa4e093dbed776be1a829c2eb222c34c", size = 1815684 },
    { url = "https://files.pythonhosted.org/packages/c3/43/fafabd3d94d159d4f1ed62e383e264f146a17dd4d48453319fd782e7979e/pydantic_core-2.27.2-cp310-cp310-manylinux_2_17_aarch64.manylinux2014_aarch64.whl", hash = "sha256:7969e133a6f183be60e9f6f56bfae753585680f3b7307a8e555a948d443cc05a", size = 1829169 },
    { url = "https://files.pythonhosted.org/packages/a2/d1/f2dfe1a2a637ce6800b799aa086d079998959f6f1215eb4497966efd2274/pydantic_core-2.27.2-cp310-cp310-manylinux_2_17_armv7l.manylinux2014_armv7l.whl", hash = "sha256:3de9961f2a346257caf0aa508a4da705467f53778e9ef6fe744c038119737ef5", size = 1867227 },
    { url = "https://files.pythonhosted.org/packages/7d/39/e06fcbcc1c785daa3160ccf6c1c38fea31f5754b756e34b65f74e99780b5/pydantic_core-2.27.2-cp310-cp310-manylinux_2_17_ppc64le.manylinux2014_ppc64le.whl", hash = "sha256:e2bb4d3e5873c37bb3dd58714d4cd0b0e6238cebc4177ac8fe878f8b3aa8e74c", size = 2037695 },
    { url = "https://files.pythonhosted.org/packages/7a/67/61291ee98e07f0650eb756d44998214231f50751ba7e13f4f325d95249ab/pydantic_core-2.27.2-cp310-cp310-manylinux_2_17_s390x.manylinux2014_s390x.whl", hash = "sha256:280d219beebb0752699480fe8f1dc61ab6615c2046d76b7ab7ee38858de0a4e7", size = 2741662 },
    { url = "https://files.pythonhosted.org/packages/32/90/3b15e31b88ca39e9e626630b4c4a1f5a0dfd09076366f4219429e6786076/pydantic_core-2.27.2-cp310-cp310-manylinux_2_17_x86_64.manylinux2014_x86_64.whl", hash = "sha256:47956ae78b6422cbd46f772f1746799cbb862de838fd8d1fbd34a82e05b0983a", size = 1993370 },
    { url = "https://files.pythonhosted.org/packages/ff/83/c06d333ee3a67e2e13e07794995c1535565132940715931c1c43bfc85b11/pydantic_core-2.27.2-cp310-cp310-manylinux_2_5_i686.manylinux1_i686.whl", hash = "sha256:14d4a5c49d2f009d62a2a7140d3064f686d17a5d1a268bc641954ba181880236", size = 1996813 },
    { url = "https://files.pythonhosted.org/packages/7c/f7/89be1c8deb6e22618a74f0ca0d933fdcb8baa254753b26b25ad3acff8f74/pydantic_core-2.27.2-cp310-cp310-musllinux_1_1_aarch64.whl", hash = "sha256:337b443af21d488716f8d0b6164de833e788aa6bd7e3a39c005febc1284f4962", size = 2005287 },
    { url = "https://files.pythonhosted.org/packages/b7/7d/8eb3e23206c00ef7feee17b83a4ffa0a623eb1a9d382e56e4aa46fd15ff2/pydantic_core-2.27.2-cp310-cp310-musllinux_1_1_armv7l.whl", hash = "sha256:03d0f86ea3184a12f41a2d23f7ccb79cdb5a18e06993f8a45baa8dfec746f0e9", size = 2128414 },
    { url = "https://files.pythonhosted.org/packages/4e/99/fe80f3ff8dd71a3ea15763878d464476e6cb0a2db95ff1c5c554133b6b83/pydantic_core-2.27.2-cp310-cp310-musllinux_1_1_x86_64.whl", hash = "sha256:7041c36f5680c6e0f08d922aed302e98b3745d97fe1589db0a3eebf6624523af", size = 2155301 },
    { url = "https://files.pythonhosted.org/packages/2b/a3/e50460b9a5789ca1451b70d4f52546fa9e2b420ba3bfa6100105c0559238/pydantic_core-2.27.2-cp310-cp310-win32.whl", hash = "sha256:50a68f3e3819077be2c98110c1f9dcb3817e93f267ba80a2c05bb4f8799e2ff4", size = 1816685 },
    { url = "https://files.pythonhosted.org/packages/57/4c/a8838731cb0f2c2a39d3535376466de6049034d7b239c0202a64aaa05533/pydantic_core-2.27.2-cp310-cp310-win_amd64.whl", hash = "sha256:e0fd26b16394ead34a424eecf8a31a1f5137094cabe84a1bcb10fa6ba39d3d31", size = 1982876 },
    { url = "https://files.pythonhosted.org/packages/c2/89/f3450af9d09d44eea1f2c369f49e8f181d742f28220f88cc4dfaae91ea6e/pydantic_core-2.27.2-cp311-cp311-macosx_10_12_x86_64.whl", hash = "sha256:8e10c99ef58cfdf2a66fc15d66b16c4a04f62bca39db589ae8cba08bc55331bc", size = 1893421 },
    { url = "https://files.pythonhosted.org/packages/9e/e3/71fe85af2021f3f386da42d291412e5baf6ce7716bd7101ea49c810eda90/pydantic_core-2.27.2-cp311-cp311-macosx_11_0_arm64.whl", hash = "sha256:26f32e0adf166a84d0cb63be85c562ca8a6fa8de28e5f0d92250c6b7e9e2aff7", size = 1814998 },
    { url = "https://files.pythonhosted.org/packages/a6/3c/724039e0d848fd69dbf5806894e26479577316c6f0f112bacaf67aa889ac/pydantic_core-2.27.2-cp311-cp311-manylinux_2_17_aarch64.manylinux2014_aarch64.whl", hash = "sha256:8c19d1ea0673cd13cc2f872f6c9ab42acc4e4f492a7ca9d3795ce2b112dd7e15", size = 1826167 },
    { url = "https://files.pythonhosted.org/packages/2b/5b/1b29e8c1fb5f3199a9a57c1452004ff39f494bbe9bdbe9a81e18172e40d3/pydantic_core-2.27.2-cp311-cp311-manylinux_2_17_armv7l.manylinux2014_armv7l.whl", hash = "sha256:5e68c4446fe0810e959cdff46ab0a41ce2f2c86d227d96dc3847af0ba7def306", size = 1865071 },
    { url = "https://files.pythonhosted.org/packages/89/6c/3985203863d76bb7d7266e36970d7e3b6385148c18a68cc8915fd8c84d57/pydantic_core-2.27.2-cp311-cp311-manylinux_2_17_ppc64le.manylinux2014_ppc64le.whl", hash = "sha256:d9640b0059ff4f14d1f37321b94061c6db164fbe49b334b31643e0528d100d99", size = 2036244 },
    { url = "https://files.pythonhosted.org/packages/0e/41/f15316858a246b5d723f7d7f599f79e37493b2e84bfc789e58d88c209f8a/pydantic_core-2.27.2-cp311-cp311-manylinux_2_17_s390x.manylinux2014_s390x.whl", hash = "sha256:40d02e7d45c9f8af700f3452f329ead92da4c5f4317ca9b896de7ce7199ea459", size = 2737470 },
    { url = "https://files.pythonhosted.org/packages/a8/7c/b860618c25678bbd6d1d99dbdfdf0510ccb50790099b963ff78a124b754f/pydantic_core-2.27.2-cp311-cp311-manylinux_2_17_x86_64.manylinux2014_x86_64.whl", hash = "sha256:1c1fd185014191700554795c99b347d64f2bb637966c4cfc16998a0ca700d048", size = 1992291 },
    { url = "https://files.pythonhosted.org/packages/bf/73/42c3742a391eccbeab39f15213ecda3104ae8682ba3c0c28069fbcb8c10d/pydantic_core-2.27.2-cp311-cp311-manylinux_2_5_i686.manylinux1_i686.whl", hash = "sha256:d81d2068e1c1228a565af076598f9e7451712700b673de8f502f0334f281387d", size = 1994613 },
    { url = "https://files.pythonhosted.org/packages/94/7a/941e89096d1175d56f59340f3a8ebaf20762fef222c298ea96d36a6328c5/pydantic_core-2.27.2-cp311-cp311-musllinux_1_1_aarch64.whl", hash = "sha256:1a4207639fb02ec2dbb76227d7c751a20b1a6b4bc52850568e52260cae64ca3b", size = 2002355 },
    { url = "https://files.pythonhosted.org/packages/6e/95/2359937a73d49e336a5a19848713555605d4d8d6940c3ec6c6c0ca4dcf25/pydantic_core-2.27.2-cp311-cp311-musllinux_1_1_armv7l.whl", hash = "sha256:3de3ce3c9ddc8bbd88f6e0e304dea0e66d843ec9de1b0042b0911c1663ffd474", size = 2126661 },
    { url = "https://files.pythonhosted.org/packages/2b/4c/ca02b7bdb6012a1adef21a50625b14f43ed4d11f1fc237f9d7490aa5078c/pydantic_core-2.27.2-cp311-cp311-musllinux_1_1_x86_64.whl", hash = "sha256:30c5f68ded0c36466acede341551106821043e9afaad516adfb6e8fa80a4e6a6", size = 2153261 },
    { url = "https://files.pythonhosted.org/packages/72/9d/a241db83f973049a1092a079272ffe2e3e82e98561ef6214ab53fe53b1c7/pydantic_core-2.27.2-cp311-cp311-win32.whl", hash = "sha256:c70c26d2c99f78b125a3459f8afe1aed4d9687c24fd677c6a4436bc042e50d6c", size = 1812361 },
    { url = "https://files.pythonhosted.org/packages/e8/ef/013f07248041b74abd48a385e2110aa3a9bbfef0fbd97d4e6d07d2f5b89a/pydantic_core-2.27.2-cp311-cp311-win_amd64.whl", hash = "sha256:08e125dbdc505fa69ca7d9c499639ab6407cfa909214d500897d02afb816e7cc", size = 1982484 },
    { url = "https://files.pythonhosted.org/packages/10/1c/16b3a3e3398fd29dca77cea0a1d998d6bde3902fa2706985191e2313cc76/pydantic_core-2.27.2-cp311-cp311-win_arm64.whl", hash = "sha256:26f0d68d4b235a2bae0c3fc585c585b4ecc51382db0e3ba402a22cbc440915e4", size = 1867102 },
    { url = "https://files.pythonhosted.org/packages/d6/74/51c8a5482ca447871c93e142d9d4a92ead74de6c8dc5e66733e22c9bba89/pydantic_core-2.27.2-cp312-cp312-macosx_10_12_x86_64.whl", hash = "sha256:9e0c8cfefa0ef83b4da9588448b6d8d2a2bf1a53c3f1ae5fca39eb3061e2f0b0", size = 1893127 },
    { url = "https://files.pythonhosted.org/packages/d3/f3/c97e80721735868313c58b89d2de85fa80fe8dfeeed84dc51598b92a135e/pydantic_core-2.27.2-cp312-cp312-macosx_11_0_arm64.whl", hash = "sha256:83097677b8e3bd7eaa6775720ec8e0405f1575015a463285a92bfdfe254529ef", size = 1811340 },
    { url = "https://files.pythonhosted.org/packages/9e/91/840ec1375e686dbae1bd80a9e46c26a1e0083e1186abc610efa3d9a36180/pydantic_core-2.27.2-cp312-cp312-manylinux_2_17_aarch64.manylinux2014_aarch64.whl", hash = "sha256:172fce187655fece0c90d90a678424b013f8fbb0ca8b036ac266749c09438cb7", size = 1822900 },
    { url = "https://files.pythonhosted.org/packages/f6/31/4240bc96025035500c18adc149aa6ffdf1a0062a4b525c932065ceb4d868/pydantic_core-2.27.2-cp312-cp312-manylinux_2_17_armv7l.manylinux2014_armv7l.whl", hash = "sha256:519f29f5213271eeeeb3093f662ba2fd512b91c5f188f3bb7b27bc5973816934", size = 1869177 },
    { url = "https://files.pythonhosted.org/packages/fa/20/02fbaadb7808be578317015c462655c317a77a7c8f0ef274bc016a784c54/pydantic_core-2.27.2-cp312-cp312-manylinux_2_17_ppc64le.manylinux2014_ppc64le.whl", hash = "sha256:05e3a55d124407fffba0dd6b0c0cd056d10e983ceb4e5dbd10dda135c31071d6", size = 2038046 },
    { url = "https://files.pythonhosted.org/packages/06/86/7f306b904e6c9eccf0668248b3f272090e49c275bc488a7b88b0823444a4/pydantic_core-2.27.2-cp312-cp312-manylinux_2_17_s390x.manylinux2014_s390x.whl", hash = "sha256:9c3ed807c7b91de05e63930188f19e921d1fe90de6b4f5cd43ee7fcc3525cb8c", size = 2685386 },
    { url = "https://files.pythonhosted.org/packages/8d/f0/49129b27c43396581a635d8710dae54a791b17dfc50c70164866bbf865e3/pydantic_core-2.27.2-cp312-cp312-manylinux_2_17_x86_64.manylinux2014_x86_64.whl", hash = "sha256:6fb4aadc0b9a0c063206846d603b92030eb6f03069151a625667f982887153e2", size = 1997060 },
    { url = "https://files.pythonhosted.org/packages/0d/0f/943b4af7cd416c477fd40b187036c4f89b416a33d3cc0ab7b82708a667aa/pydantic_core-2.27.2-cp312-cp312-manylinux_2_5_i686.manylinux1_i686.whl", hash = "sha256:28ccb213807e037460326424ceb8b5245acb88f32f3d2777427476e1b32c48c4", size = 2004870 },
    { url = "https://files.pythonhosted.org/packages/35/40/aea70b5b1a63911c53a4c8117c0a828d6790483f858041f47bab0b779f44/pydantic_core-2.27.2-cp312-cp312-musllinux_1_1_aarch64.whl", hash = "sha256:de3cd1899e2c279b140adde9357c4495ed9d47131b4a4eaff9052f23398076b3", size = 1999822 },
    { url = "https://files.pythonhosted.org/packages/f2/b3/807b94fd337d58effc5498fd1a7a4d9d59af4133e83e32ae39a96fddec9d/pydantic_core-2.27.2-cp312-cp312-musllinux_1_1_armv7l.whl", hash = "sha256:220f892729375e2d736b97d0e51466252ad84c51857d4d15f5e9692f9ef12be4", size = 2130364 },
    { url = "https://files.pythonhosted.org/packages/fc/df/791c827cd4ee6efd59248dca9369fb35e80a9484462c33c6649a8d02b565/pydantic_core-2.27.2-cp312-cp312-musllinux_1_1_x86_64.whl", hash = "sha256:a0fcd29cd6b4e74fe8ddd2c90330fd8edf2e30cb52acda47f06dd615ae72da57", size = 2158303 },
    { url = "https://files.pythonhosted.org/packages/9b/67/4e197c300976af185b7cef4c02203e175fb127e414125916bf1128b639a9/pydantic_core-2.27.2-cp312-cp312-win32.whl", hash = "sha256:1e2cb691ed9834cd6a8be61228471d0a503731abfb42f82458ff27be7b2186fc", size = 1834064 },
    { url = "https://files.pythonhosted.org/packages/1f/ea/cd7209a889163b8dcca139fe32b9687dd05249161a3edda62860430457a5/pydantic_core-2.27.2-cp312-cp312-win_amd64.whl", hash = "sha256:cc3f1a99a4f4f9dd1de4fe0312c114e740b5ddead65bb4102884b384c15d8bc9", size = 1989046 },
    { url = "https://files.pythonhosted.org/packages/bc/49/c54baab2f4658c26ac633d798dab66b4c3a9bbf47cff5284e9c182f4137a/pydantic_core-2.27.2-cp312-cp312-win_arm64.whl", hash = "sha256:3911ac9284cd8a1792d3cb26a2da18f3ca26c6908cc434a18f730dc0db7bfa3b", size = 1885092 },
    { url = "https://files.pythonhosted.org/packages/41/b1/9bc383f48f8002f99104e3acff6cba1231b29ef76cfa45d1506a5cad1f84/pydantic_core-2.27.2-cp313-cp313-macosx_10_12_x86_64.whl", hash = "sha256:7d14bd329640e63852364c306f4d23eb744e0f8193148d4044dd3dacdaacbd8b", size = 1892709 },
    { url = "https://files.pythonhosted.org/packages/10/6c/e62b8657b834f3eb2961b49ec8e301eb99946245e70bf42c8817350cbefc/pydantic_core-2.27.2-cp313-cp313-macosx_11_0_arm64.whl", hash = "sha256:82f91663004eb8ed30ff478d77c4d1179b3563df6cdb15c0817cd1cdaf34d154", size = 1811273 },
    { url = "https://files.pythonhosted.org/packages/ba/15/52cfe49c8c986e081b863b102d6b859d9defc63446b642ccbbb3742bf371/pydantic_core-2.27.2-cp313-cp313-manylinux_2_17_aarch64.manylinux2014_aarch64.whl", hash = "sha256:71b24c7d61131bb83df10cc7e687433609963a944ccf45190cfc21e0887b08c9", size = 1823027 },
    { url = "https://files.pythonhosted.org/packages/b1/1c/b6f402cfc18ec0024120602bdbcebc7bdd5b856528c013bd4d13865ca473/pydantic_core-2.27.2-cp313-cp313-manylinux_2_17_armv7l.manylinux2014_armv7l.whl", hash = "sha256:fa8e459d4954f608fa26116118bb67f56b93b209c39b008277ace29937453dc9", size = 1868888 },
    { url = "https://files.pythonhosted.org/packages/bd/7b/8cb75b66ac37bc2975a3b7de99f3c6f355fcc4d89820b61dffa8f1e81677/pydantic_core-2.27.2-cp313-cp313-manylinux_2_17_ppc64le.manylinux2014_ppc64le.whl", hash = "sha256:ce8918cbebc8da707ba805b7fd0b382816858728ae7fe19a942080c24e5b7cd1", size = 2037738 },
    { url = "https://files.pythonhosted.org/packages/c8/f1/786d8fe78970a06f61df22cba58e365ce304bf9b9f46cc71c8c424e0c334/pydantic_core-2.27.2-cp313-cp313-manylinux_2_17_s390x.manylinux2014_s390x.whl", hash = "sha256:eda3f5c2a021bbc5d976107bb302e0131351c2ba54343f8a496dc8783d3d3a6a", size = 2685138 },
    { url = "https://files.pythonhosted.org/packages/a6/74/d12b2cd841d8724dc8ffb13fc5cef86566a53ed358103150209ecd5d1999/pydantic_core-2.27.2-cp313-cp313-manylinux_2_17_x86_64.manylinux2014_x86_64.whl", hash = "sha256:bd8086fa684c4775c27f03f062cbb9eaa6e17f064307e86b21b9e0abc9c0f02e", size = 1997025 },
    { url = "https://files.pythonhosted.org/packages/a0/6e/940bcd631bc4d9a06c9539b51f070b66e8f370ed0933f392db6ff350d873/pydantic_core-2.27.2-cp313-cp313-manylinux_2_5_i686.manylinux1_i686.whl", hash = "sha256:8d9b3388db186ba0c099a6d20f0604a44eabdeef1777ddd94786cdae158729e4", size = 2004633 },
    { url = "https://files.pythonhosted.org/packages/50/cc/a46b34f1708d82498c227d5d80ce615b2dd502ddcfd8376fc14a36655af1/pydantic_core-2.27.2-cp313-cp313-musllinux_1_1_aarch64.whl", hash = "sha256:7a66efda2387de898c8f38c0cf7f14fca0b51a8ef0b24bfea5849f1b3c95af27", size = 1999404 },
    { url = "https://files.pythonhosted.org/packages/ca/2d/c365cfa930ed23bc58c41463bae347d1005537dc8db79e998af8ba28d35e/pydantic_core-2.27.2-cp313-cp313-musllinux_1_1_armv7l.whl", hash = "sha256:18a101c168e4e092ab40dbc2503bdc0f62010e95d292b27827871dc85450d7ee", size = 2130130 },
    { url = "https://files.pythonhosted.org/packages/f4/d7/eb64d015c350b7cdb371145b54d96c919d4db516817f31cd1c650cae3b21/pydantic_core-2.27.2-cp313-cp313-musllinux_1_1_x86_64.whl", hash = "sha256:ba5dd002f88b78a4215ed2f8ddbdf85e8513382820ba15ad5ad8955ce0ca19a1", size = 2157946 },
    { url = "https://files.pythonhosted.org/packages/a4/99/bddde3ddde76c03b65dfd5a66ab436c4e58ffc42927d4ff1198ffbf96f5f/pydantic_core-2.27.2-cp313-cp313-win32.whl", hash = "sha256:1ebaf1d0481914d004a573394f4be3a7616334be70261007e47c2a6fe7e50130", size = 1834387 },
    { url = "https://files.pythonhosted.org/packages/71/47/82b5e846e01b26ac6f1893d3c5f9f3a2eb6ba79be26eef0b759b4fe72946/pydantic_core-2.27.2-cp313-cp313-win_amd64.whl", hash = "sha256:953101387ecf2f5652883208769a79e48db18c6df442568a0b5ccd8c2723abee", size = 1990453 },
    { url = "https://files.pythonhosted.org/packages/51/b2/b2b50d5ecf21acf870190ae5d093602d95f66c9c31f9d5de6062eb329ad1/pydantic_core-2.27.2-cp313-cp313-win_arm64.whl", hash = "sha256:ac4dbfd1691affb8f48c2c13241a2e3b60ff23247cbcf981759c768b6633cf8b", size = 1885186 },
    { url = "https://files.pythonhosted.org/packages/46/72/af70981a341500419e67d5cb45abe552a7c74b66326ac8877588488da1ac/pydantic_core-2.27.2-pp310-pypy310_pp73-macosx_10_12_x86_64.whl", hash = "sha256:2bf14caea37e91198329b828eae1618c068dfb8ef17bb33287a7ad4b61ac314e", size = 1891159 },
    { url = "https://files.pythonhosted.org/packages/ad/3d/c5913cccdef93e0a6a95c2d057d2c2cba347815c845cda79ddd3c0f5e17d/pydantic_core-2.27.2-pp310-pypy310_pp73-macosx_11_0_arm64.whl", hash = "sha256:b0cb791f5b45307caae8810c2023a184c74605ec3bcbb67d13846c28ff731ff8", size = 1768331 },
    { url = "https://files.pythonhosted.org/packages/f6/f0/a3ae8fbee269e4934f14e2e0e00928f9346c5943174f2811193113e58252/pydantic_core-2.27.2-pp310-pypy310_pp73-manylinux_2_17_aarch64.manylinux2014_aarch64.whl", hash = "sha256:688d3fd9fcb71f41c4c015c023d12a79d1c4c0732ec9eb35d96e3388a120dcf3", size = 1822467 },
    { url = "https://files.pythonhosted.org/packages/d7/7a/7bbf241a04e9f9ea24cd5874354a83526d639b02674648af3f350554276c/pydantic_core-2.27.2-pp310-pypy310_pp73-manylinux_2_17_x86_64.manylinux2014_x86_64.whl", hash = "sha256:3d591580c34f4d731592f0e9fe40f9cc1b430d297eecc70b962e93c5c668f15f", size = 1979797 },
    { url = "https://files.pythonhosted.org/packages/4f/5f/4784c6107731f89e0005a92ecb8a2efeafdb55eb992b8e9d0a2be5199335/pydantic_core-2.27.2-pp310-pypy310_pp73-manylinux_2_5_i686.manylinux1_i686.whl", hash = "sha256:82f986faf4e644ffc189a7f1aafc86e46ef70372bb153e7001e8afccc6e54133", size = 1987839 },
    { url = "https://files.pythonhosted.org/packages/6d/a7/61246562b651dff00de86a5f01b6e4befb518df314c54dec187a78d81c84/pydantic_core-2.27.2-pp310-pypy310_pp73-musllinux_1_1_aarch64.whl", hash = "sha256:bec317a27290e2537f922639cafd54990551725fc844249e64c523301d0822fc", size = 1998861 },
    { url = "https://files.pythonhosted.org/packages/86/aa/837821ecf0c022bbb74ca132e117c358321e72e7f9702d1b6a03758545e2/pydantic_core-2.27.2-pp310-pypy310_pp73-musllinux_1_1_armv7l.whl", hash = "sha256:0296abcb83a797db256b773f45773da397da75a08f5fcaef41f2044adec05f50", size = 2116582 },
    { url = "https://files.pythonhosted.org/packages/81/b0/5e74656e95623cbaa0a6278d16cf15e10a51f6002e3ec126541e95c29ea3/pydantic_core-2.27.2-pp310-pypy310_pp73-musllinux_1_1_x86_64.whl", hash = "sha256:0d75070718e369e452075a6017fbf187f788e17ed67a3abd47fa934d001863d9", size = 2151985 },
    { url = "https://files.pythonhosted.org/packages/63/37/3e32eeb2a451fddaa3898e2163746b0cffbbdbb4740d38372db0490d67f3/pydantic_core-2.27.2-pp310-pypy310_pp73-win_amd64.whl", hash = "sha256:7e17b560be3c98a8e3aa66ce828bdebb9e9ac6ad5466fba92eb74c4c95cb1151", size = 2004715 },
]

[[package]]
name = "pydantic-settings"
version = "2.8.1"
source = { registry = "https://pypi.org/simple" }
dependencies = [
    { name = "pydantic" },
    { name = "python-dotenv" },
]
sdist = { url = "https://files.pythonhosted.org/packages/88/82/c79424d7d8c29b994fb01d277da57b0a9b09cc03c3ff875f9bd8a86b2145/pydantic_settings-2.8.1.tar.gz", hash = "sha256:d5c663dfbe9db9d5e1c646b2e161da12f0d734d422ee56f567d0ea2cee4e8585", size = 83550 }
wheels = [
    { url = "https://files.pythonhosted.org/packages/0b/53/a64f03044927dc47aafe029c42a5b7aabc38dfb813475e0e1bf71c4a59d0/pydantic_settings-2.8.1-py3-none-any.whl", hash = "sha256:81942d5ac3d905f7f3ee1a70df5dfb62d5569c12f51a5a647defc1c3d9ee2e9c", size = 30839 },
]

[[package]]
name = "pygments"
version = "2.19.1"
source = { registry = "https://pypi.org/simple" }
sdist = { url = "https://files.pythonhosted.org/packages/7c/2d/c3338d48ea6cc0feb8446d8e6937e1408088a72a39937982cc6111d17f84/pygments-2.19.1.tar.gz", hash = "sha256:61c16d2a8576dc0649d9f39e089b5f02bcd27fba10d8fb4dcc28173f7a45151f", size = 4968581 }
wheels = [
    { url = "https://files.pythonhosted.org/packages/8a/0b/9fcc47d19c48b59121088dd6da2488a49d5f72dacf8262e2790a1d2c7d15/pygments-2.19.1-py3-none-any.whl", hash = "sha256:9ea1544ad55cecf4b8242fab6dd35a93bbce657034b0611ee383099054ab6d8c", size = 1225293 },
]

[[package]]
name = "pyjwt"
version = "2.10.1"
source = { registry = "https://pypi.org/simple" }
sdist = { url = "https://files.pythonhosted.org/packages/e7/46/bd74733ff231675599650d3e47f361794b22ef3e3770998dda30d3b63726/pyjwt-2.10.1.tar.gz", hash = "sha256:3cc5772eb20009233caf06e9d8a0577824723b44e6648ee0a2aedb6cf9381953", size = 87785 }
wheels = [
    { url = "https://files.pythonhosted.org/packages/61/ad/689f02752eeec26aed679477e80e632ef1b682313be70793d798c1d5fc8f/PyJWT-2.10.1-py3-none-any.whl", hash = "sha256:dcdd193e30abefd5debf142f9adfcdd2b58004e644f25406ffaebd50bd98dacb", size = 22997 },
]

[[package]]
name = "pytest"
version = "8.3.5"
source = { registry = "https://pypi.org/simple" }
dependencies = [
    { name = "colorama", marker = "sys_platform == 'win32'" },
    { name = "exceptiongroup", marker = "python_full_version < '3.11'" },
    { name = "iniconfig" },
    { name = "packaging" },
    { name = "pluggy" },
    { name = "tomli", marker = "python_full_version < '3.11'" },
]
sdist = { url = "https://files.pythonhosted.org/packages/ae/3c/c9d525a414d506893f0cd8a8d0de7706446213181570cdbd766691164e40/pytest-8.3.5.tar.gz", hash = "sha256:f4efe70cc14e511565ac476b57c279e12a855b11f48f212af1080ef2263d3845", size = 1450891 }
wheels = [
    { url = "https://files.pythonhosted.org/packages/30/3d/64ad57c803f1fa1e963a7946b6e0fea4a70df53c1a7fed304586539c2bac/pytest-8.3.5-py3-none-any.whl", hash = "sha256:c69214aa47deac29fad6c2a4f590b9c4a9fdb16a403176fe154b79c0b4d4d820", size = 343634 },
]

[[package]]
name = "pytest-asyncio"
version = "0.26.0"
source = { registry = "https://pypi.org/simple" }
dependencies = [
    { name = "pytest" },
]
sdist = { url = "https://files.pythonhosted.org/packages/8e/c4/453c52c659521066969523e87d85d54139bbd17b78f09532fb8eb8cdb58e/pytest_asyncio-0.26.0.tar.gz", hash = "sha256:c4df2a697648241ff39e7f0e4a73050b03f123f760673956cf0d72a4990e312f", size = 54156 }
wheels = [
    { url = "https://files.pythonhosted.org/packages/20/7f/338843f449ace853647ace35870874f69a764d251872ed1b4de9f234822c/pytest_asyncio-0.26.0-py3-none-any.whl", hash = "sha256:7b51ed894f4fbea1340262bdae5135797ebbe21d8638978e35d31c6d19f72fb0", size = 19694 },
]

[[package]]
name = "pytest-cov"
version = "6.1.1"
source = { registry = "https://pypi.org/simple" }
dependencies = [
    { name = "coverage", extra = ["toml"] },
    { name = "pytest" },
]
sdist = { url = "https://files.pythonhosted.org/packages/25/69/5f1e57f6c5a39f81411b550027bf72842c4567ff5fd572bed1edc9e4b5d9/pytest_cov-6.1.1.tar.gz", hash = "sha256:46935f7aaefba760e716c2ebfbe1c216240b9592966e7da99ea8292d4d3e2a0a", size = 66857 }
wheels = [
    { url = "https://files.pythonhosted.org/packages/28/d0/def53b4a790cfb21483016430ed828f64830dd981ebe1089971cd10cab25/pytest_cov-6.1.1-py3-none-any.whl", hash = "sha256:bddf29ed2d0ab6f4df17b4c55b0a657287db8684af9c42ea546b21b1041b3dde", size = 23841 },
]

[[package]]
name = "python-dotenv"
version = "1.0.1"
source = { registry = "https://pypi.org/simple" }
sdist = { url = "https://files.pythonhosted.org/packages/bc/57/e84d88dfe0aec03b7a2d4327012c1627ab5f03652216c63d49846d7a6c58/python-dotenv-1.0.1.tar.gz", hash = "sha256:e324ee90a023d808f1959c46bcbc04446a10ced277783dc6ee09987c37ec10ca", size = 39115 }
wheels = [
    { url = "https://files.pythonhosted.org/packages/6a/3e/b68c118422ec867fa7ab88444e1274aa40681c606d59ac27de5a5588f082/python_dotenv-1.0.1-py3-none-any.whl", hash = "sha256:f7b63ef50f1b690dddf550d03497b66d609393b40b564ed0d674909a68ebf16a", size = 19863 },
]

[[package]]
name = "python-multipart"
version = "0.0.20"
source = { registry = "https://pypi.org/simple" }
sdist = { url = "https://files.pythonhosted.org/packages/f3/87/f44d7c9f274c7ee665a29b885ec97089ec5dc034c7f3fafa03da9e39a09e/python_multipart-0.0.20.tar.gz", hash = "sha256:8dd0cab45b8e23064ae09147625994d090fa46f5b0d1e13af944c331a7fa9d13", size = 37158 }
wheels = [
    { url = "https://files.pythonhosted.org/packages/45/58/38b5afbc1a800eeea951b9285d3912613f2603bdf897a4ab0f4bd7f405fc/python_multipart-0.0.20-py3-none-any.whl", hash = "sha256:8a62d3a8335e06589fe01f2a3e178cdcc632f3fbe0d492ad9ee0ec35aab1f104", size = 24546 },
]

[[package]]
name = "pyyaml"
version = "6.0.2"
source = { registry = "https://pypi.org/simple" }
sdist = { url = "https://files.pythonhosted.org/packages/54/ed/79a089b6be93607fa5cdaedf301d7dfb23af5f25c398d5ead2525b063e17/pyyaml-6.0.2.tar.gz", hash = "sha256:d584d9ec91ad65861cc08d42e834324ef890a082e591037abe114850ff7bbc3e", size = 130631 }
wheels = [
    { url = "https://files.pythonhosted.org/packages/9b/95/a3fac87cb7158e231b5a6012e438c647e1a87f09f8e0d123acec8ab8bf71/PyYAML-6.0.2-cp310-cp310-macosx_10_9_x86_64.whl", hash = "sha256:0a9a2848a5b7feac301353437eb7d5957887edbf81d56e903999a75a3d743086", size = 184199 },
    { url = "https://files.pythonhosted.org/packages/c7/7a/68bd47624dab8fd4afbfd3c48e3b79efe09098ae941de5b58abcbadff5cb/PyYAML-6.0.2-cp310-cp310-macosx_11_0_arm64.whl", hash = "sha256:29717114e51c84ddfba879543fb232a6ed60086602313ca38cce623c1d62cfbf", size = 171758 },
    { url = "https://files.pythonhosted.org/packages/49/ee/14c54df452143b9ee9f0f29074d7ca5516a36edb0b4cc40c3f280131656f/PyYAML-6.0.2-cp310-cp310-manylinux_2_17_aarch64.manylinux2014_aarch64.whl", hash = "sha256:8824b5a04a04a047e72eea5cec3bc266db09e35de6bdfe34c9436ac5ee27d237", size = 718463 },
    { url = "https://files.pythonhosted.org/packages/4d/61/de363a97476e766574650d742205be468921a7b532aa2499fcd886b62530/PyYAML-6.0.2-cp310-cp310-manylinux_2_17_s390x.manylinux2014_s390x.whl", hash = "sha256:7c36280e6fb8385e520936c3cb3b8042851904eba0e58d277dca80a5cfed590b", size = 719280 },
    { url = "https://files.pythonhosted.org/packages/6b/4e/1523cb902fd98355e2e9ea5e5eb237cbc5f3ad5f3075fa65087aa0ecb669/PyYAML-6.0.2-cp310-cp310-manylinux_2_17_x86_64.manylinux2014_x86_64.whl", hash = "sha256:ec031d5d2feb36d1d1a24380e4db6d43695f3748343d99434e6f5f9156aaa2ed", size = 751239 },
    { url = "https://files.pythonhosted.org/packages/b7/33/5504b3a9a4464893c32f118a9cc045190a91637b119a9c881da1cf6b7a72/PyYAML-6.0.2-cp310-cp310-musllinux_1_1_aarch64.whl", hash = "sha256:936d68689298c36b53b29f23c6dbb74de12b4ac12ca6cfe0e047bedceea56180", size = 695802 },
    { url = "https://files.pythonhosted.org/packages/5c/20/8347dcabd41ef3a3cdc4f7b7a2aff3d06598c8779faa189cdbf878b626a4/PyYAML-6.0.2-cp310-cp310-musllinux_1_1_x86_64.whl", hash = "sha256:23502f431948090f597378482b4812b0caae32c22213aecf3b55325e049a6c68", size = 720527 },
    { url = "https://files.pythonhosted.org/packages/be/aa/5afe99233fb360d0ff37377145a949ae258aaab831bde4792b32650a4378/PyYAML-6.0.2-cp310-cp310-win32.whl", hash = "sha256:2e99c6826ffa974fe6e27cdb5ed0021786b03fc98e5ee3c5bfe1fd5015f42b99", size = 144052 },
    { url = "https://files.pythonhosted.org/packages/b5/84/0fa4b06f6d6c958d207620fc60005e241ecedceee58931bb20138e1e5776/PyYAML-6.0.2-cp310-cp310-win_amd64.whl", hash = "sha256:a4d3091415f010369ae4ed1fc6b79def9416358877534caf6a0fdd2146c87a3e", size = 161774 },
    { url = "https://files.pythonhosted.org/packages/f8/aa/7af4e81f7acba21a4c6be026da38fd2b872ca46226673c89a758ebdc4fd2/PyYAML-6.0.2-cp311-cp311-macosx_10_9_x86_64.whl", hash = "sha256:cc1c1159b3d456576af7a3e4d1ba7e6924cb39de8f67111c735f6fc832082774", size = 184612 },
    { url = "https://files.pythonhosted.org/packages/8b/62/b9faa998fd185f65c1371643678e4d58254add437edb764a08c5a98fb986/PyYAML-6.0.2-cp311-cp311-macosx_11_0_arm64.whl", hash = "sha256:1e2120ef853f59c7419231f3bf4e7021f1b936f6ebd222406c3b60212205d2ee", size = 172040 },
    { url = "https://files.pythonhosted.org/packages/ad/0c/c804f5f922a9a6563bab712d8dcc70251e8af811fce4524d57c2c0fd49a4/PyYAML-6.0.2-cp311-cp311-manylinux_2_17_aarch64.manylinux2014_aarch64.whl", hash = "sha256:5d225db5a45f21e78dd9358e58a98702a0302f2659a3c6cd320564b75b86f47c", size = 736829 },
    { url = "https://files.pythonhosted.org/packages/51/16/6af8d6a6b210c8e54f1406a6b9481febf9c64a3109c541567e35a49aa2e7/PyYAML-6.0.2-cp311-cp311-manylinux_2_17_s390x.manylinux2014_s390x.whl", hash = "sha256:5ac9328ec4831237bec75defaf839f7d4564be1e6b25ac710bd1a96321cc8317", size = 764167 },
    { url = "https://files.pythonhosted.org/packages/75/e4/2c27590dfc9992f73aabbeb9241ae20220bd9452df27483b6e56d3975cc5/PyYAML-6.0.2-cp311-cp311-manylinux_2_17_x86_64.manylinux2014_x86_64.whl", hash = "sha256:3ad2a3decf9aaba3d29c8f537ac4b243e36bef957511b4766cb0057d32b0be85", size = 762952 },
    { url = "https://files.pythonhosted.org/packages/9b/97/ecc1abf4a823f5ac61941a9c00fe501b02ac3ab0e373c3857f7d4b83e2b6/PyYAML-6.0.2-cp311-cp311-musllinux_1_1_aarch64.whl", hash = "sha256:ff3824dc5261f50c9b0dfb3be22b4567a6f938ccce4587b38952d85fd9e9afe4", size = 735301 },
    { url = "https://files.pythonhosted.org/packages/45/73/0f49dacd6e82c9430e46f4a027baa4ca205e8b0a9dce1397f44edc23559d/PyYAML-6.0.2-cp311-cp311-musllinux_1_1_x86_64.whl", hash = "sha256:797b4f722ffa07cc8d62053e4cff1486fa6dc094105d13fea7b1de7d8bf71c9e", size = 756638 },
    { url = "https://files.pythonhosted.org/packages/22/5f/956f0f9fc65223a58fbc14459bf34b4cc48dec52e00535c79b8db361aabd/PyYAML-6.0.2-cp311-cp311-win32.whl", hash = "sha256:11d8f3dd2b9c1207dcaf2ee0bbbfd5991f571186ec9cc78427ba5bd32afae4b5", size = 143850 },
    { url = "https://files.pythonhosted.org/packages/ed/23/8da0bbe2ab9dcdd11f4f4557ccaf95c10b9811b13ecced089d43ce59c3c8/PyYAML-6.0.2-cp311-cp311-win_amd64.whl", hash = "sha256:e10ce637b18caea04431ce14fabcf5c64a1c61ec9c56b071a4b7ca131ca52d44", size = 161980 },
    { url = "https://files.pythonhosted.org/packages/86/0c/c581167fc46d6d6d7ddcfb8c843a4de25bdd27e4466938109ca68492292c/PyYAML-6.0.2-cp312-cp312-macosx_10_9_x86_64.whl", hash = "sha256:c70c95198c015b85feafc136515252a261a84561b7b1d51e3384e0655ddf25ab", size = 183873 },
    { url = "https://files.pythonhosted.org/packages/a8/0c/38374f5bb272c051e2a69281d71cba6fdb983413e6758b84482905e29a5d/PyYAML-6.0.2-cp312-cp312-macosx_11_0_arm64.whl", hash = "sha256:ce826d6ef20b1bc864f0a68340c8b3287705cae2f8b4b1d932177dcc76721725", size = 173302 },
    { url = "https://files.pythonhosted.org/packages/c3/93/9916574aa8c00aa06bbac729972eb1071d002b8e158bd0e83a3b9a20a1f7/PyYAML-6.0.2-cp312-cp312-manylinux_2_17_aarch64.manylinux2014_aarch64.whl", hash = "sha256:1f71ea527786de97d1a0cc0eacd1defc0985dcf6b3f17bb77dcfc8c34bec4dc5", size = 739154 },
    { url = "https://files.pythonhosted.org/packages/95/0f/b8938f1cbd09739c6da569d172531567dbcc9789e0029aa070856f123984/PyYAML-6.0.2-cp312-cp312-manylinux_2_17_s390x.manylinux2014_s390x.whl", hash = "sha256:9b22676e8097e9e22e36d6b7bda33190d0d400f345f23d4065d48f4ca7ae0425", size = 766223 },
    { url = "https://files.pythonhosted.org/packages/b9/2b/614b4752f2e127db5cc206abc23a8c19678e92b23c3db30fc86ab731d3bd/PyYAML-6.0.2-cp312-cp312-manylinux_2_17_x86_64.manylinux2014_x86_64.whl", hash = "sha256:80bab7bfc629882493af4aa31a4cfa43a4c57c83813253626916b8c7ada83476", size = 767542 },
    { url = "https://files.pythonhosted.org/packages/d4/00/dd137d5bcc7efea1836d6264f049359861cf548469d18da90cd8216cf05f/PyYAML-6.0.2-cp312-cp312-musllinux_1_1_aarch64.whl", hash = "sha256:0833f8694549e586547b576dcfaba4a6b55b9e96098b36cdc7ebefe667dfed48", size = 731164 },
    { url = "https://files.pythonhosted.org/packages/c9/1f/4f998c900485e5c0ef43838363ba4a9723ac0ad73a9dc42068b12aaba4e4/PyYAML-6.0.2-cp312-cp312-musllinux_1_1_x86_64.whl", hash = "sha256:8b9c7197f7cb2738065c481a0461e50ad02f18c78cd75775628afb4d7137fb3b", size = 756611 },
    { url = "https://files.pythonhosted.org/packages/df/d1/f5a275fdb252768b7a11ec63585bc38d0e87c9e05668a139fea92b80634c/PyYAML-6.0.2-cp312-cp312-win32.whl", hash = "sha256:ef6107725bd54b262d6dedcc2af448a266975032bc85ef0172c5f059da6325b4", size = 140591 },
    { url = "https://files.pythonhosted.org/packages/0c/e8/4f648c598b17c3d06e8753d7d13d57542b30d56e6c2dedf9c331ae56312e/PyYAML-6.0.2-cp312-cp312-win_amd64.whl", hash = "sha256:7e7401d0de89a9a855c839bc697c079a4af81cf878373abd7dc625847d25cbd8", size = 156338 },
    { url = "https://files.pythonhosted.org/packages/ef/e3/3af305b830494fa85d95f6d95ef7fa73f2ee1cc8ef5b495c7c3269fb835f/PyYAML-6.0.2-cp313-cp313-macosx_10_13_x86_64.whl", hash = "sha256:efdca5630322a10774e8e98e1af481aad470dd62c3170801852d752aa7a783ba", size = 181309 },
    { url = "https://files.pythonhosted.org/packages/45/9f/3b1c20a0b7a3200524eb0076cc027a970d320bd3a6592873c85c92a08731/PyYAML-6.0.2-cp313-cp313-macosx_11_0_arm64.whl", hash = "sha256:50187695423ffe49e2deacb8cd10510bc361faac997de9efef88badc3bb9e2d1", size = 171679 },
    { url = "https://files.pythonhosted.org/packages/7c/9a/337322f27005c33bcb656c655fa78325b730324c78620e8328ae28b64d0c/PyYAML-6.0.2-cp313-cp313-manylinux_2_17_aarch64.manylinux2014_aarch64.whl", hash = "sha256:0ffe8360bab4910ef1b9e87fb812d8bc0a308b0d0eef8c8f44e0254ab3b07133", size = 733428 },
    { url = "https://files.pythonhosted.org/packages/a3/69/864fbe19e6c18ea3cc196cbe5d392175b4cf3d5d0ac1403ec3f2d237ebb5/PyYAML-6.0.2-cp313-cp313-manylinux_2_17_s390x.manylinux2014_s390x.whl", hash = "sha256:17e311b6c678207928d649faa7cb0d7b4c26a0ba73d41e99c4fff6b6c3276484", size = 763361 },
    { url = "https://files.pythonhosted.org/packages/04/24/b7721e4845c2f162d26f50521b825fb061bc0a5afcf9a386840f23ea19fa/PyYAML-6.0.2-cp313-cp313-manylinux_2_17_x86_64.manylinux2014_x86_64.whl", hash = "sha256:70b189594dbe54f75ab3a1acec5f1e3faa7e8cf2f1e08d9b561cb41b845f69d5", size = 759523 },
    { url = "https://files.pythonhosted.org/packages/2b/b2/e3234f59ba06559c6ff63c4e10baea10e5e7df868092bf9ab40e5b9c56b6/PyYAML-6.0.2-cp313-cp313-musllinux_1_1_aarch64.whl", hash = "sha256:41e4e3953a79407c794916fa277a82531dd93aad34e29c2a514c2c0c5fe971cc", size = 726660 },
    { url = "https://files.pythonhosted.org/packages/fe/0f/25911a9f080464c59fab9027482f822b86bf0608957a5fcc6eaac85aa515/PyYAML-6.0.2-cp313-cp313-musllinux_1_1_x86_64.whl", hash = "sha256:68ccc6023a3400877818152ad9a1033e3db8625d899c72eacb5a668902e4d652", size = 751597 },
    { url = "https://files.pythonhosted.org/packages/14/0d/e2c3b43bbce3cf6bd97c840b46088a3031085179e596d4929729d8d68270/PyYAML-6.0.2-cp313-cp313-win32.whl", hash = "sha256:bc2fa7c6b47d6bc618dd7fb02ef6fdedb1090ec036abab80d4681424b84c1183", size = 140527 },
    { url = "https://files.pythonhosted.org/packages/fa/de/02b54f42487e3d3c6efb3f89428677074ca7bf43aae402517bc7cca949f3/PyYAML-6.0.2-cp313-cp313-win_amd64.whl", hash = "sha256:8388ee1976c416731879ac16da0aff3f63b286ffdd57cdeb95f3f2e085687563", size = 156446 },
]

[[package]]
name = "requests"
version = "2.32.3"
source = { registry = "https://pypi.org/simple" }
dependencies = [
    { name = "certifi" },
    { name = "charset-normalizer" },
    { name = "idna" },
    { name = "urllib3" },
]
sdist = { url = "https://files.pythonhosted.org/packages/63/70/2bf7780ad2d390a8d301ad0b550f1581eadbd9a20f896afe06353c2a2913/requests-2.32.3.tar.gz", hash = "sha256:55365417734eb18255590a9ff9eb97e9e1da868d4ccd6402399eaf68af20a760", size = 131218 }
wheels = [
    { url = "https://files.pythonhosted.org/packages/f9/9b/335f9764261e915ed497fcdeb11df5dfd6f7bf257d4a6a2a686d80da4d54/requests-2.32.3-py3-none-any.whl", hash = "sha256:70761cfe03c773ceb22aa2f671b4757976145175cdfca038c02654d061d6dcc6", size = 64928 },
]

[[package]]
name = "rich"
version = "13.9.4"
source = { registry = "https://pypi.org/simple" }
dependencies = [
    { name = "markdown-it-py" },
    { name = "pygments" },
    { name = "typing-extensions", marker = "python_full_version < '3.11'" },
]
sdist = { url = "https://files.pythonhosted.org/packages/ab/3a/0316b28d0761c6734d6bc14e770d85506c986c85ffb239e688eeaab2c2bc/rich-13.9.4.tar.gz", hash = "sha256:439594978a49a09530cff7ebc4b5c7103ef57baf48d5ea3184f21d9a2befa098", size = 223149 }
wheels = [
    { url = "https://files.pythonhosted.org/packages/19/71/39c7c0d87f8d4e6c020a393182060eaefeeae6c01dab6a84ec346f2567df/rich-13.9.4-py3-none-any.whl", hash = "sha256:6049d5e6ec054bf2779ab3358186963bac2ea89175919d699e378b99738c2a90", size = 242424 },
]

[[package]]
name = "ruff"
version = "0.9.10"
source = { registry = "https://pypi.org/simple" }
sdist = { url = "https://files.pythonhosted.org/packages/20/8e/fafaa6f15c332e73425d9c44ada85360501045d5ab0b81400076aff27cf6/ruff-0.9.10.tar.gz", hash = "sha256:9bacb735d7bada9cfb0f2c227d3658fc443d90a727b47f206fb33f52f3c0eac7", size = 3759776 }
wheels = [
    { url = "https://files.pythonhosted.org/packages/73/b2/af7c2cc9e438cbc19fafeec4f20bfcd72165460fe75b2b6e9a0958c8c62b/ruff-0.9.10-py3-none-linux_armv6l.whl", hash = "sha256:eb4d25532cfd9fe461acc83498361ec2e2252795b4f40b17e80692814329e42d", size = 10049494 },
    { url = "https://files.pythonhosted.org/packages/6d/12/03f6dfa1b95ddd47e6969f0225d60d9d7437c91938a310835feb27927ca0/ruff-0.9.10-py3-none-macosx_10_12_x86_64.whl", hash = "sha256:188a6638dab1aa9bb6228a7302387b2c9954e455fb25d6b4470cb0641d16759d", size = 10853584 },
    { url = "https://files.pythonhosted.org/packages/02/49/1c79e0906b6ff551fb0894168763f705bf980864739572b2815ecd3c9df0/ruff-0.9.10-py3-none-macosx_11_0_arm64.whl", hash = "sha256:5284dcac6b9dbc2fcb71fdfc26a217b2ca4ede6ccd57476f52a587451ebe450d", size = 10155692 },
    { url = "https://files.pythonhosted.org/packages/5b/01/85e8082e41585e0e1ceb11e41c054e9e36fed45f4b210991052d8a75089f/ruff-0.9.10-py3-none-manylinux_2_17_aarch64.manylinux2014_aarch64.whl", hash = "sha256:47678f39fa2a3da62724851107f438c8229a3470f533894b5568a39b40029c0c", size = 10369760 },
    { url = "https://files.pythonhosted.org/packages/a1/90/0bc60bd4e5db051f12445046d0c85cc2c617095c0904f1aa81067dc64aea/ruff-0.9.10-py3-none-manylinux_2_17_armv7l.manylinux2014_armv7l.whl", hash = "sha256:99713a6e2766b7a17147b309e8c915b32b07a25c9efd12ada79f217c9c778b3e", size = 9912196 },
    { url = "https://files.pythonhosted.org/packages/66/ea/0b7e8c42b1ec608033c4d5a02939c82097ddcb0b3e393e4238584b7054ab/ruff-0.9.10-py3-none-manylinux_2_17_i686.manylinux2014_i686.whl", hash = "sha256:524ee184d92f7c7304aa568e2db20f50c32d1d0caa235d8ddf10497566ea1a12", size = 11434985 },
    { url = "https://files.pythonhosted.org/packages/d5/86/3171d1eff893db4f91755175a6e1163c5887be1f1e2f4f6c0c59527c2bfd/ruff-0.9.10-py3-none-manylinux_2_17_ppc64.manylinux2014_ppc64.whl", hash = "sha256:df92aeac30af821f9acf819fc01b4afc3dfb829d2782884f8739fb52a8119a16", size = 12155842 },
    { url = "https://files.pythonhosted.org/packages/89/9e/700ca289f172a38eb0bca752056d0a42637fa17b81649b9331786cb791d7/ruff-0.9.10-py3-none-manylinux_2_17_ppc64le.manylinux2014_ppc64le.whl", hash = "sha256:de42e4edc296f520bb84954eb992a07a0ec5a02fecb834498415908469854a52", size = 11613804 },
    { url = "https://files.pythonhosted.org/packages/f2/92/648020b3b5db180f41a931a68b1c8575cca3e63cec86fd26807422a0dbad/ruff-0.9.10-py3-none-manylinux_2_17_s390x.manylinux2014_s390x.whl", hash = "sha256:d257f95b65806104b6b1ffca0ea53f4ef98454036df65b1eda3693534813ecd1", size = 13823776 },
    { url = "https://files.pythonhosted.org/packages/5e/a6/cc472161cd04d30a09d5c90698696b70c169eeba2c41030344194242db45/ruff-0.9.10-py3-none-manylinux_2_17_x86_64.manylinux2014_x86_64.whl", hash = "sha256:b60dec7201c0b10d6d11be00e8f2dbb6f40ef1828ee75ed739923799513db24c", size = 11302673 },
    { url = "https://files.pythonhosted.org/packages/6c/db/d31c361c4025b1b9102b4d032c70a69adb9ee6fde093f6c3bf29f831c85c/ruff-0.9.10-py3-none-musllinux_1_2_aarch64.whl", hash = "sha256:d838b60007da7a39c046fcdd317293d10b845001f38bcb55ba766c3875b01e43", size = 10235358 },
    { url = "https://files.pythonhosted.org/packages/d1/86/d6374e24a14d4d93ebe120f45edd82ad7dcf3ef999ffc92b197d81cdc2a5/ruff-0.9.10-py3-none-musllinux_1_2_armv7l.whl", hash = "sha256:ccaf903108b899beb8e09a63ffae5869057ab649c1e9231c05ae354ebc62066c", size = 9886177 },
    { url = "https://files.pythonhosted.org/packages/00/62/a61691f6eaaac1e945a1f3f59f1eea9a218513139d5b6c2b8f88b43b5b8f/ruff-0.9.10-py3-none-musllinux_1_2_i686.whl", hash = "sha256:f9567d135265d46e59d62dc60c0bfad10e9a6822e231f5b24032dba5a55be6b5", size = 10864747 },
    { url = "https://files.pythonhosted.org/packages/ee/94/2c7065e1d92a8a8a46d46d9c3cf07b0aa7e0a1e0153d74baa5e6620b4102/ruff-0.9.10-py3-none-musllinux_1_2_x86_64.whl", hash = "sha256:5f202f0d93738c28a89f8ed9eaba01b7be339e5d8d642c994347eaa81c6d75b8", size = 11360441 },
    { url = "https://files.pythonhosted.org/packages/a7/8f/1f545ea6f9fcd7bf4368551fb91d2064d8f0577b3079bb3f0ae5779fb773/ruff-0.9.10-py3-none-win32.whl", hash = "sha256:bfb834e87c916521ce46b1788fbb8484966e5113c02df216680102e9eb960029", size = 10247401 },
    { url = "https://files.pythonhosted.org/packages/4f/18/fb703603ab108e5c165f52f5b86ee2aa9be43bb781703ec87c66a5f5d604/ruff-0.9.10-py3-none-win_amd64.whl", hash = "sha256:f2160eeef3031bf4b17df74e307d4c5fb689a6f3a26a2de3f7ef4044e3c484f1", size = 11366360 },
    { url = "https://files.pythonhosted.org/packages/35/85/338e603dc68e7d9994d5d84f24adbf69bae760ba5efd3e20f5ff2cec18da/ruff-0.9.10-py3-none-win_arm64.whl", hash = "sha256:5fd804c0327a5e5ea26615550e706942f348b197d5475ff34c19733aee4b2e69", size = 10436892 },
]

[[package]]
name = "setuptools"
version = "75.9.1"
source = { registry = "https://pypi.org/simple" }
sdist = { url = "https://files.pythonhosted.org/packages/d0/df/ec5ad16b0ec305081c372bd0550fd638fa96e472cd5a03049c344076ea76/setuptools-75.9.1.tar.gz", hash = "sha256:b6eca2c3070cdc82f71b4cb4bb2946bc0760a210d11362278cf1ff394e6ea32c", size = 1345088 }
wheels = [
    { url = "https://files.pythonhosted.org/packages/8d/28/19ad82a0549d73ec6feffa6711eacf9246035a9426b8a8b528440c9959d2/setuptools-75.9.1-py3-none-any.whl", hash = "sha256:0a6f876d62f4d978ca1a11ab4daf728d1357731f978543ff18ecdbf9fd071f73", size = 1231632 },
]

[[package]]
name = "shellingham"
version = "1.5.4"
source = { registry = "https://pypi.org/simple" }
sdist = { url = "https://files.pythonhosted.org/packages/58/15/8b3609fd3830ef7b27b655beb4b4e9c62313a4e8da8c676e142cc210d58e/shellingham-1.5.4.tar.gz", hash = "sha256:8dbca0739d487e5bd35ab3ca4b36e11c4078f3a234bfce294b0a0291363404de", size = 10310 }
wheels = [
    { url = "https://files.pythonhosted.org/packages/e0/f9/0595336914c5619e5f28a1fb793285925a8cd4b432c9da0a987836c7f822/shellingham-1.5.4-py2.py3-none-any.whl", hash = "sha256:7ecfff8f2fd72616f7481040475a65b2bf8af90a56c89140852d1120324e8686", size = 9755 },
]

[[package]]
name = "sniffio"
version = "1.3.1"
source = { registry = "https://pypi.org/simple" }
sdist = { url = "https://files.pythonhosted.org/packages/a2/87/a6771e1546d97e7e041b6ae58d80074f81b7d5121207425c964ddf5cfdbd/sniffio-1.3.1.tar.gz", hash = "sha256:f4324edc670a0f49750a81b895f35c3adb843cca46f0530f79fc1babb23789dc", size = 20372 }
wheels = [
    { url = "https://files.pythonhosted.org/packages/e9/44/75a9c9421471a6c4805dbf2356f7c181a29c1879239abab1ea2cc8f38b40/sniffio-1.3.1-py3-none-any.whl", hash = "sha256:2f6da418d1f1e0fddd844478f41680e794e6051915791a034ff65e5f100525a2", size = 10235 },
]

[[package]]
name = "sse-starlette"
version = "2.2.1"
source = { registry = "https://pypi.org/simple" }
dependencies = [
    { name = "anyio" },
    { name = "starlette" },
]
sdist = { url = "https://files.pythonhosted.org/packages/71/a4/80d2a11af59fe75b48230846989e93979c892d3a20016b42bb44edb9e398/sse_starlette-2.2.1.tar.gz", hash = "sha256:54470d5f19274aeed6b2d473430b08b4b379ea851d953b11d7f1c4a2c118b419", size = 17376 }
wheels = [
    { url = "https://files.pythonhosted.org/packages/d9/e0/5b8bd393f27f4a62461c5cf2479c75a2cc2ffa330976f9f00f5f6e4f50eb/sse_starlette-2.2.1-py3-none-any.whl", hash = "sha256:6410a3d3ba0c89e7675d4c273a301d64649c03a5ef1ca101f10b47f895fd0e99", size = 10120 },
]

[[package]]
name = "starlette"
version = "0.46.1"
source = { registry = "https://pypi.org/simple" }
dependencies = [
    { name = "anyio" },
]
sdist = { url = "https://files.pythonhosted.org/packages/04/1b/52b27f2e13ceedc79a908e29eac426a63465a1a01248e5f24aa36a62aeb3/starlette-0.46.1.tar.gz", hash = "sha256:3c88d58ee4bd1bb807c0d1acb381838afc7752f9ddaec81bbe4383611d833230", size = 2580102 }
wheels = [
    { url = "https://files.pythonhosted.org/packages/a0/4b/528ccf7a982216885a1ff4908e886b8fb5f19862d1962f56a3fce2435a70/starlette-0.46.1-py3-none-any.whl", hash = "sha256:77c74ed9d2720138b25875133f3a2dae6d854af2ec37dceb56aef370c1d8a227", size = 71995 },
]

[[package]]
name = "tomli"
version = "2.2.1"
source = { registry = "https://pypi.org/simple" }
sdist = { url = "https://files.pythonhosted.org/packages/18/87/302344fed471e44a87289cf4967697d07e532f2421fdaf868a303cbae4ff/tomli-2.2.1.tar.gz", hash = "sha256:cd45e1dc79c835ce60f7404ec8119f2eb06d38b1deba146f07ced3bbc44505ff", size = 17175 }
wheels = [
    { url = "https://files.pythonhosted.org/packages/43/ca/75707e6efa2b37c77dadb324ae7d9571cb424e61ea73fad7c56c2d14527f/tomli-2.2.1-cp311-cp311-macosx_10_9_x86_64.whl", hash = "sha256:678e4fa69e4575eb77d103de3df8a895e1591b48e740211bd1067378c69e8249", size = 131077 },
    { url = "https://files.pythonhosted.org/packages/c7/16/51ae563a8615d472fdbffc43a3f3d46588c264ac4f024f63f01283becfbb/tomli-2.2.1-cp311-cp311-macosx_11_0_arm64.whl", hash = "sha256:023aa114dd824ade0100497eb2318602af309e5a55595f76b626d6d9f3b7b0a6", size = 123429 },
    { url = "https://files.pythonhosted.org/packages/f1/dd/4f6cd1e7b160041db83c694abc78e100473c15d54620083dbd5aae7b990e/tomli-2.2.1-cp311-cp311-manylinux_2_17_aarch64.manylinux2014_aarch64.whl", hash = "sha256:ece47d672db52ac607a3d9599a9d48dcb2f2f735c6c2d1f34130085bb12b112a", size = 226067 },
    { url = "https://files.pythonhosted.org/packages/a9/6b/c54ede5dc70d648cc6361eaf429304b02f2871a345bbdd51e993d6cdf550/tomli-2.2.1-cp311-cp311-manylinux_2_17_x86_64.manylinux2014_x86_64.whl", hash = "sha256:6972ca9c9cc9f0acaa56a8ca1ff51e7af152a9f87fb64623e31d5c83700080ee", size = 236030 },
    { url = "https://files.pythonhosted.org/packages/1f/47/999514fa49cfaf7a92c805a86c3c43f4215621855d151b61c602abb38091/tomli-2.2.1-cp311-cp311-manylinux_2_5_i686.manylinux1_i686.manylinux_2_17_i686.manylinux2014_i686.whl", hash = "sha256:c954d2250168d28797dd4e3ac5cf812a406cd5a92674ee4c8f123c889786aa8e", size = 240898 },
    { url = "https://files.pythonhosted.org/packages/73/41/0a01279a7ae09ee1573b423318e7934674ce06eb33f50936655071d81a24/tomli-2.2.1-cp311-cp311-musllinux_1_2_aarch64.whl", hash = "sha256:8dd28b3e155b80f4d54beb40a441d366adcfe740969820caf156c019fb5c7ec4", size = 229894 },
    { url = "https://files.pythonhosted.org/packages/55/18/5d8bc5b0a0362311ce4d18830a5d28943667599a60d20118074ea1b01bb7/tomli-2.2.1-cp311-cp311-musllinux_1_2_i686.whl", hash = "sha256:e59e304978767a54663af13c07b3d1af22ddee3bb2fb0618ca1593e4f593a106", size = 245319 },
    { url = "https://files.pythonhosted.org/packages/92/a3/7ade0576d17f3cdf5ff44d61390d4b3febb8a9fc2b480c75c47ea048c646/tomli-2.2.1-cp311-cp311-musllinux_1_2_x86_64.whl", hash = "sha256:33580bccab0338d00994d7f16f4c4ec25b776af3ffaac1ed74e0b3fc95e885a8", size = 238273 },
    { url = "https://files.pythonhosted.org/packages/72/6f/fa64ef058ac1446a1e51110c375339b3ec6be245af9d14c87c4a6412dd32/tomli-2.2.1-cp311-cp311-win32.whl", hash = "sha256:465af0e0875402f1d226519c9904f37254b3045fc5084697cefb9bdde1ff99ff", size = 98310 },
    { url = "https://files.pythonhosted.org/packages/6a/1c/4a2dcde4a51b81be3530565e92eda625d94dafb46dbeb15069df4caffc34/tomli-2.2.1-cp311-cp311-win_amd64.whl", hash = "sha256:2d0f2fdd22b02c6d81637a3c95f8cd77f995846af7414c5c4b8d0545afa1bc4b", size = 108309 },
    { url = "https://files.pythonhosted.org/packages/52/e1/f8af4c2fcde17500422858155aeb0d7e93477a0d59a98e56cbfe75070fd0/tomli-2.2.1-cp312-cp312-macosx_10_13_x86_64.whl", hash = "sha256:4a8f6e44de52d5e6c657c9fe83b562f5f4256d8ebbfe4ff922c495620a7f6cea", size = 132762 },
    { url = "https://files.pythonhosted.org/packages/03/b8/152c68bb84fc00396b83e7bbddd5ec0bd3dd409db4195e2a9b3e398ad2e3/tomli-2.2.1-cp312-cp312-macosx_11_0_arm64.whl", hash = "sha256:8d57ca8095a641b8237d5b079147646153d22552f1c637fd3ba7f4b0b29167a8", size = 123453 },
    { url = "https://files.pythonhosted.org/packages/c8/d6/fc9267af9166f79ac528ff7e8c55c8181ded34eb4b0e93daa767b8841573/tomli-2.2.1-cp312-cp312-manylinux_2_17_aarch64.manylinux2014_aarch64.whl", hash = "sha256:4e340144ad7ae1533cb897d406382b4b6fede8890a03738ff1683af800d54192", size = 233486 },
    { url = "https://files.pythonhosted.org/packages/5c/51/51c3f2884d7bab89af25f678447ea7d297b53b5a3b5730a7cb2ef6069f07/tomli-2.2.1-cp312-cp312-manylinux_2_17_x86_64.manylinux2014_x86_64.whl", hash = "sha256:db2b95f9de79181805df90bedc5a5ab4c165e6ec3fe99f970d0e302f384ad222", size = 242349 },
    { url = "https://files.pythonhosted.org/packages/ab/df/bfa89627d13a5cc22402e441e8a931ef2108403db390ff3345c05253935e/tomli-2.2.1-cp312-cp312-manylinux_2_5_i686.manylinux1_i686.manylinux_2_17_i686.manylinux2014_i686.whl", hash = "sha256:40741994320b232529c802f8bc86da4e1aa9f413db394617b9a256ae0f9a7f77", size = 252159 },
    { url = "https://files.pythonhosted.org/packages/9e/6e/fa2b916dced65763a5168c6ccb91066f7639bdc88b48adda990db10c8c0b/tomli-2.2.1-cp312-cp312-musllinux_1_2_aarch64.whl", hash = "sha256:400e720fe168c0f8521520190686ef8ef033fb19fc493da09779e592861b78c6", size = 237243 },
    { url = "https://files.pythonhosted.org/packages/b4/04/885d3b1f650e1153cbb93a6a9782c58a972b94ea4483ae4ac5cedd5e4a09/tomli-2.2.1-cp312-cp312-musllinux_1_2_i686.whl", hash = "sha256:02abe224de6ae62c19f090f68da4e27b10af2b93213d36cf44e6e1c5abd19fdd", size = 259645 },
    { url = "https://files.pythonhosted.org/packages/9c/de/6b432d66e986e501586da298e28ebeefd3edc2c780f3ad73d22566034239/tomli-2.2.1-cp312-cp312-musllinux_1_2_x86_64.whl", hash = "sha256:b82ebccc8c8a36f2094e969560a1b836758481f3dc360ce9a3277c65f374285e", size = 244584 },
    { url = "https://files.pythonhosted.org/packages/1c/9a/47c0449b98e6e7d1be6cbac02f93dd79003234ddc4aaab6ba07a9a7482e2/tomli-2.2.1-cp312-cp312-win32.whl", hash = "sha256:889f80ef92701b9dbb224e49ec87c645ce5df3fa2cc548664eb8a25e03127a98", size = 98875 },
    { url = "https://files.pythonhosted.org/packages/ef/60/9b9638f081c6f1261e2688bd487625cd1e660d0a85bd469e91d8db969734/tomli-2.2.1-cp312-cp312-win_amd64.whl", hash = "sha256:7fc04e92e1d624a4a63c76474610238576942d6b8950a2d7f908a340494e67e4", size = 109418 },
    { url = "https://files.pythonhosted.org/packages/04/90/2ee5f2e0362cb8a0b6499dc44f4d7d48f8fff06d28ba46e6f1eaa61a1388/tomli-2.2.1-cp313-cp313-macosx_10_13_x86_64.whl", hash = "sha256:f4039b9cbc3048b2416cc57ab3bda989a6fcf9b36cf8937f01a6e731b64f80d7", size = 132708 },
    { url = "https://files.pythonhosted.org/packages/c0/ec/46b4108816de6b385141f082ba99e315501ccd0a2ea23db4a100dd3990ea/tomli-2.2.1-cp313-cp313-macosx_11_0_arm64.whl", hash = "sha256:286f0ca2ffeeb5b9bd4fcc8d6c330534323ec51b2f52da063b11c502da16f30c", size = 123582 },
    { url = "https://files.pythonhosted.org/packages/a0/bd/b470466d0137b37b68d24556c38a0cc819e8febe392d5b199dcd7f578365/tomli-2.2.1-cp313-cp313-manylinux_2_17_aarch64.manylinux2014_aarch64.whl", hash = "sha256:a92ef1a44547e894e2a17d24e7557a5e85a9e1d0048b0b5e7541f76c5032cb13", size = 232543 },
    { url = "https://files.pythonhosted.org/packages/d9/e5/82e80ff3b751373f7cead2815bcbe2d51c895b3c990686741a8e56ec42ab/tomli-2.2.1-cp313-cp313-manylinux_2_17_x86_64.manylinux2014_x86_64.whl", hash = "sha256:9316dc65bed1684c9a98ee68759ceaed29d229e985297003e494aa825ebb0281", size = 241691 },
    { url = "https://files.pythonhosted.org/packages/05/7e/2a110bc2713557d6a1bfb06af23dd01e7dde52b6ee7dadc589868f9abfac/tomli-2.2.1-cp313-cp313-manylinux_2_5_i686.manylinux1_i686.manylinux_2_17_i686.manylinux2014_i686.whl", hash = "sha256:e85e99945e688e32d5a35c1ff38ed0b3f41f43fad8df0bdf79f72b2ba7bc5272", size = 251170 },
    { url = "https://files.pythonhosted.org/packages/64/7b/22d713946efe00e0adbcdfd6d1aa119ae03fd0b60ebed51ebb3fa9f5a2e5/tomli-2.2.1-cp313-cp313-musllinux_1_2_aarch64.whl", hash = "sha256:ac065718db92ca818f8d6141b5f66369833d4a80a9d74435a268c52bdfa73140", size = 236530 },
    { url = "https://files.pythonhosted.org/packages/38/31/3a76f67da4b0cf37b742ca76beaf819dca0ebef26d78fc794a576e08accf/tomli-2.2.1-cp313-cp313-musllinux_1_2_i686.whl", hash = "sha256:d920f33822747519673ee656a4b6ac33e382eca9d331c87770faa3eef562aeb2", size = 258666 },
    { url = "https://files.pythonhosted.org/packages/07/10/5af1293da642aded87e8a988753945d0cf7e00a9452d3911dd3bb354c9e2/tomli-2.2.1-cp313-cp313-musllinux_1_2_x86_64.whl", hash = "sha256:a198f10c4d1b1375d7687bc25294306e551bf1abfa4eace6650070a5c1ae2744", size = 243954 },
    { url = "https://files.pythonhosted.org/packages/5b/b9/1ed31d167be802da0fc95020d04cd27b7d7065cc6fbefdd2f9186f60d7bd/tomli-2.2.1-cp313-cp313-win32.whl", hash = "sha256:d3f5614314d758649ab2ab3a62d4f2004c825922f9e370b29416484086b264ec", size = 98724 },
    { url = "https://files.pythonhosted.org/packages/c7/32/b0963458706accd9afcfeb867c0f9175a741bf7b19cd424230714d722198/tomli-2.2.1-cp313-cp313-win_amd64.whl", hash = "sha256:a38aa0308e754b0e3c67e344754dff64999ff9b513e691d0e786265c93583c69", size = 109383 },
    { url = "https://files.pythonhosted.org/packages/6e/c2/61d3e0f47e2b74ef40a68b9e6ad5984f6241a942f7cd3bbfbdbd03861ea9/tomli-2.2.1-py3-none-any.whl", hash = "sha256:cb55c73c5f4408779d0cf3eef9f762b9c9f147a77de7b258bef0a5628adc85cc", size = 14257 },
]

[[package]]
name = "typer"
version = "0.15.2"
source = { registry = "https://pypi.org/simple" }
dependencies = [
    { name = "click" },
    { name = "rich" },
    { name = "shellingham" },
    { name = "typing-extensions" },
]
sdist = { url = "https://files.pythonhosted.org/packages/8b/6f/3991f0f1c7fcb2df31aef28e0594d8d54b05393a0e4e34c65e475c2a5d41/typer-0.15.2.tar.gz", hash = "sha256:ab2fab47533a813c49fe1f16b1a370fd5819099c00b119e0633df65f22144ba5", size = 100711 }
wheels = [
    { url = "https://files.pythonhosted.org/packages/7f/fc/5b29fea8cee020515ca82cc68e3b8e1e34bb19a3535ad854cac9257b414c/typer-0.15.2-py3-none-any.whl", hash = "sha256:46a499c6107d645a9c13f7ee46c5d5096cae6f5fc57dd11eccbbb9ae3e44ddfc", size = 45061 },
]

[[package]]
name = "types-setuptools"
version = "75.8.2.20250305"
source = { registry = "https://pypi.org/simple" }
dependencies = [
    { name = "setuptools" },
]
sdist = { url = "https://files.pythonhosted.org/packages/4f/18/a996861f5225e7d533a8d8b6aa61bcc9183429a6b8bc93b850aa2e22974d/types_setuptools-75.8.2.20250305.tar.gz", hash = "sha256:a987269b49488f21961a1d99aa8d281b611625883def6392a93855b31544e405", size = 42609 }
wheels = [
    { url = "https://files.pythonhosted.org/packages/d9/5b/bb33f99239a6d54ed1d8220a088d96d2ccacac7abb317df0d68d2500f3be/types_setuptools-75.8.2.20250305-py3-none-any.whl", hash = "sha256:ba80953fd1f5f49e552285c024f75b5223096a38a5138a54d18ddd3fa8f6a2d4", size = 63727 },
]

[[package]]
name = "typing-extensions"
version = "4.12.2"
source = { registry = "https://pypi.org/simple" }
sdist = { url = "https://files.pythonhosted.org/packages/df/db/f35a00659bc03fec321ba8bce9420de607a1d37f8342eee1863174c69557/typing_extensions-4.12.2.tar.gz", hash = "sha256:1a7ead55c7e559dd4dee8856e3a88b41225abfe1ce8df57b7c13915fe121ffb8", size = 85321 }
wheels = [
    { url = "https://files.pythonhosted.org/packages/26/9f/ad63fc0248c5379346306f8668cda6e2e2e9c95e01216d2b8ffd9ff037d0/typing_extensions-4.12.2-py3-none-any.whl", hash = "sha256:04e5ca0351e0f3f85c6853954072df659d0d13fac324d0072316b67d7794700d", size = 37438 },
]

[[package]]
name = "urllib3"
version = "2.3.0"
source = { registry = "https://pypi.org/simple" }
sdist = { url = "https://files.pythonhosted.org/packages/aa/63/e53da845320b757bf29ef6a9062f5c669fe997973f966045cb019c3f4b66/urllib3-2.3.0.tar.gz", hash = "sha256:f8c5449b3cf0861679ce7e0503c7b44b5ec981bec0d1d3795a07f1ba96f0204d", size = 307268 }
wheels = [
    { url = "https://files.pythonhosted.org/packages/c8/19/4ec628951a74043532ca2cf5d97b7b14863931476d117c471e8e2b1eb39f/urllib3-2.3.0-py3-none-any.whl", hash = "sha256:1cee9ad369867bfdbbb48b7dd50374c0967a0bb7710050facf0dd6911440e3df", size = 128369 },
]

[[package]]
name = "uvicorn"
version = "0.34.0"
source = { registry = "https://pypi.org/simple" }
dependencies = [
    { name = "click" },
    { name = "h11" },
    { name = "typing-extensions", marker = "python_full_version < '3.11'" },
]
sdist = { url = "https://files.pythonhosted.org/packages/4b/4d/938bd85e5bf2edeec766267a5015ad969730bb91e31b44021dfe8b22df6c/uvicorn-0.34.0.tar.gz", hash = "sha256:404051050cd7e905de2c9a7e61790943440b3416f49cb409f965d9dcd0fa73e9", size = 76568 }
wheels = [
    { url = "https://files.pythonhosted.org/packages/61/14/33a3a1352cfa71812a3a21e8c9bfb83f60b0011f5e36f2b1399d51928209/uvicorn-0.34.0-py3-none-any.whl", hash = "sha256:023dc038422502fa28a09c7a30bf2b6991512da7dcdb8fd35fe57cfc154126f4", size = 62315 },
]

[[package]]
name = "virtualenv"
version = "20.30.0"
source = { registry = "https://pypi.org/simple" }
dependencies = [
    { name = "distlib" },
    { name = "filelock" },
    { name = "platformdirs" },
]
sdist = { url = "https://files.pythonhosted.org/packages/38/e0/633e369b91bbc664df47dcb5454b6c7cf441e8f5b9d0c250ce9f0546401e/virtualenv-20.30.0.tar.gz", hash = "sha256:800863162bcaa5450a6e4d721049730e7f2dae07720e0902b0e4040bd6f9ada8", size = 4346945 }
wheels = [
    { url = "https://files.pythonhosted.org/packages/4c/ed/3cfeb48175f0671ec430ede81f628f9fb2b1084c9064ca67ebe8c0ed6a05/virtualenv-20.30.0-py3-none-any.whl", hash = "sha256:e34302959180fca3af42d1800df014b35019490b119eba981af27f2fa486e5d6", size = 4329461 },
]<|MERGE_RESOLUTION|>--- conflicted
+++ resolved
@@ -1,9 +1,5 @@
 version = 1
-<<<<<<< HEAD
-revision = 1
-=======
 revision = 2
->>>>>>> 62106f20
 requires-python = ">=3.10"
 
 [[package]]
@@ -331,10 +327,6 @@
 
 [[package]]
 name = "fastapi-mcp"
-<<<<<<< HEAD
-=======
-version = "0.3.4"
->>>>>>> 62106f20
 source = { editable = "." }
 dependencies = [
     { name = "fastapi" },
@@ -367,12 +359,8 @@
 requires-dist = [
     { name = "fastapi", specifier = ">=0.100.0" },
     { name = "httpx", specifier = ">=0.24.0" },
-<<<<<<< HEAD
     { name = "inspect-mate", specifier = ">=0.0.2" },
-    { name = "mcp", specifier = ">=1.6.0" },
-=======
     { name = "mcp", specifier = ">=1.8.1" },
->>>>>>> 62106f20
     { name = "pydantic", specifier = ">=2.0.0" },
     { name = "pydantic-settings", specifier = ">=2.5.2" },
     { name = "requests", specifier = ">=2.25.0" },
